--- conflicted
+++ resolved
@@ -39,10 +39,6 @@
     LocalSecretsManagerConfig,
 )
 from zenml.stack import Stack
-<<<<<<< HEAD
-from zenml.cli.cli import cli
-=======
->>>>>>> aa01b4bb
 
 NOT_STACKS = ["abc", "my_other_cat_is_called_blupus", "stack123"]
 
