--- conflicted
+++ resolved
@@ -23,9 +23,6 @@
 from zenml.utils.enums import StepTypes
 
 
-<<<<<<< HEAD
-class BaseSplit(BaseStep):
-=======
 class BaseSplitStep(BaseStep):
     """
     Base split step class. Each custom data split step should derive
@@ -33,7 +30,6 @@
     partition_fn method.
     """
 
->>>>>>> 8bce6faf
     STEP_TYPE = StepTypes.split.name
 
     def __init__(self,
