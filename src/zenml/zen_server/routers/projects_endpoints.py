--- conflicted
+++ resolved
@@ -29,8 +29,7 @@
     STATISTICS,
     VERSION_1,
 )
-<<<<<<< HEAD
-from zenml.enums import StackComponentType
+from zenml.enums import  PermissionType, StackComponentType
 from zenml.new_models import (
     ComponentRequestModel,
     ComponentResponseModel,
@@ -45,15 +44,6 @@
     RoleAssignmentResponseModel,
     StackRequestModel,
     StackResponseModel,
-=======
-from zenml.enums import PermissionType, StackComponentType
-from zenml.models import (
-    ComponentModel,
-    FlavorModel,
-    PipelineModel,
-    ProjectModel,
-    StackModel,
->>>>>>> 9a4ac80a
 )
 from zenml.zen_server.auth import AuthContext, authorize
 from zenml.zen_server.utils import error_response, handle_exceptions, zen_store
@@ -71,13 +61,9 @@
     responses={401: error_response, 404: error_response, 422: error_response},
 )
 @handle_exceptions
-<<<<<<< HEAD
-def list_projects() -> List[ProjectResponseModel]:
-=======
 def list_projects(
     _: AuthContext = Security(authorize, scopes=[PermissionType.READ])
-) -> List[ProjectModel]:
->>>>>>> 9a4ac80a
+) -> List[ProjectResponseModel]:
     """Lists all projects in the organization.
 
     Returns:
@@ -93,15 +79,9 @@
 )
 @handle_exceptions
 def create_project(
-<<<<<<< HEAD
     project: ProjectRequestModel,
-    _: AuthContext = Security(authorize, scopes=["write"]),
+    _: AuthContext = Security(authorize, scopes=[PermissionType.WRITE]),
 ) -> ProjectResponseModel:
-=======
-    project: CreateProjectRequest,
-    _: AuthContext = Security(authorize, scopes=[PermissionType.WRITE]),
-) -> ProjectModel:
->>>>>>> 9a4ac80a
     """Creates a project based on the requestBody.
 
     # noqa: DAR401
@@ -121,14 +101,10 @@
     responses={401: error_response, 404: error_response, 422: error_response},
 )
 @handle_exceptions
-<<<<<<< HEAD
-def get_project(project_name_or_id: Union[str, UUID]) -> ProjectResponseModel:
-=======
 def get_project(
     project_name_or_id: Union[str, UUID],
     _: AuthContext = Security(authorize, scopes=[PermissionType.READ]),
-) -> ProjectModel:
->>>>>>> 9a4ac80a
+) -> ProjectResponseModel:
     """Get a project for given name.
 
     # noqa: DAR401
@@ -150,15 +126,9 @@
 @handle_exceptions
 def update_project(
     project_name_or_id: Union[str, UUID],
-<<<<<<< HEAD
     project_update: ProjectRequestModel,
-    _: AuthContext = Security(authorize, scopes=["write"]),
+    _: AuthContext = Security(authorize, scopes=[PermissionType.WRITE]),
 ) -> ProjectResponseModel:
-=======
-    project_update: UpdateProjectRequest,
-    _: AuthContext = Security(authorize, scopes=[PermissionType.WRITE]),
-) -> ProjectModel:
->>>>>>> 9a4ac80a
     """Get a project for given name.
 
     # noqa: DAR401
@@ -203,12 +173,8 @@
     project_name_or_id: Union[str, UUID],
     user_name_or_id: Optional[Union[str, UUID]] = None,
     team_name_or_id: Optional[Union[str, UUID]] = None,
-<<<<<<< HEAD
+    _: AuthContext = Security(authorize, scopes=[PermissionType.READ]),
 ) -> List[RoleAssignmentResponseModel]:
-=======
-    _: AuthContext = Security(authorize, scopes=[PermissionType.READ]),
-) -> List[RoleAssignmentModel]:
->>>>>>> 9a4ac80a
     """Returns a list of all roles that are assigned to a team.
 
     Args:
@@ -240,14 +206,8 @@
     component_id: Optional[UUID] = None,
     name: Optional[str] = None,
     is_shared: Optional[bool] = None,
-<<<<<<< HEAD
-    auth_context: AuthContext = Depends(authorize),
+    auth_context: AuthContext = Security(authorize, scopes=[PermissionType.READ]),
 ) -> List[StackResponseModel]:
-=======
-    hydrated: bool = False,
-    _: AuthContext = Security(authorize, scopes=[PermissionType.READ]),
-) -> Union[List[HydratedStackModel], List[StackModel]]:
->>>>>>> 9a4ac80a
     """Get stacks that are part of a specific project.
 
     # noqa: DAR401
@@ -292,18 +252,11 @@
 @handle_exceptions
 def create_stack(
     project_name_or_id: Union[str, UUID],
-<<<<<<< HEAD
     stack: StackRequestModel,
-    auth_context: AuthContext = Security(authorize, scopes=["write"]),
-) -> StackResponseModel:
-=======
-    stack: CreateStackRequest,
-    hydrated: bool = False,
     auth_context: AuthContext = Security(
         authorize, scopes=[PermissionType.WRITE]
     ),
-) -> Union[HydratedStackModel, StackModel]:
->>>>>>> 9a4ac80a
+) -> StackResponseModel:
     """Creates a stack for a particular project.
 
     Args:
@@ -336,14 +289,8 @@
     name: Optional[str] = None,
     flavor_name: Optional[str] = None,
     is_shared: Optional[bool] = None,
-<<<<<<< HEAD
-    auth_context: AuthContext = Depends(authorize),
+    auth_context: AuthContext = Security(authorize, scopes=[PermissionType.READ]),
 ) -> List[ComponentResponseModel]:
-=======
-    hydrated: bool = False,
-    _: AuthContext = Security(authorize, scopes=[PermissionType.READ]),
-) -> Union[List[ComponentModel], List[HydratedComponentModel]]:
->>>>>>> 9a4ac80a
     """List stack components that are part of a specific project.
 
     # noqa: DAR401
@@ -391,18 +338,11 @@
 @handle_exceptions
 def create_stack_component(
     project_name_or_id: Union[str, UUID],
-<<<<<<< HEAD
     component: ComponentRequestModel,
-    auth_context: AuthContext = Security(authorize, scopes=["write"]),
-) -> ComponentResponseModel:
-=======
-    component: CreateComponentModel,
-    hydrated: bool = False,
     auth_context: AuthContext = Security(
         authorize, scopes=[PermissionType.WRITE]
     ),
-) -> Union[ComponentModel, HydratedComponentModel]:
->>>>>>> 9a4ac80a
+) -> ComponentResponseModel:
     """Creates a stack component.
 
     Args:
@@ -437,12 +377,8 @@
     user_name_or_id: Optional[Union[str, UUID]] = None,
     name: Optional[str] = None,
     is_shared: Optional[bool] = None,
-<<<<<<< HEAD
+    _: AuthContext = Security(authorize, scopes=[PermissionType.READ]),
 ) -> List[FlavorResponseModel]:
-=======
-    _: AuthContext = Security(authorize, scopes=[PermissionType.READ]),
-) -> List[FlavorModel]:
->>>>>>> 9a4ac80a
     """List stack components flavors of a certain type that are part of a project.
 
     # noqa: DAR401
@@ -474,17 +410,11 @@
 @handle_exceptions
 def create_flavor(
     project_name_or_id: Union[str, UUID],
-<<<<<<< HEAD
     flavor: FlavorRequestModel,
-    auth_context: AuthContext = Security(authorize, scopes=["write"]),
-) -> FlavorResponseModel:
-=======
-    flavor: FlavorModel,
     auth_context: AuthContext = Security(
         authorize, scopes=[PermissionType.WRITE]
     ),
-) -> FlavorModel:
->>>>>>> 9a4ac80a
+) -> FlavorResponseModel:
     """Creates a stack component flavor.
 
     Args:
@@ -516,13 +446,8 @@
     project_name_or_id: Union[str, UUID],
     user_name_or_id: Optional[Union[str, UUID]] = None,
     name: Optional[str] = None,
-<<<<<<< HEAD
+    _: AuthContext = Security(authorize, scopes=[PermissionType.READ]),
 ) -> List[PipelineResponseModel]:
-=======
-    hydrated: bool = False,
-    _: AuthContext = Security(authorize, scopes=[PermissionType.READ]),
-) -> Union[List[HydratedPipelineModel], List[PipelineModel]]:
->>>>>>> 9a4ac80a
     """Gets pipelines defined for a specific project.
 
     # noqa: DAR401
@@ -550,18 +475,11 @@
 @handle_exceptions
 def create_pipeline(
     project_name_or_id: Union[str, UUID],
-<<<<<<< HEAD
     pipeline: PipelineRequestModel,
-    auth_context: AuthContext = Security(authorize, scopes=["write"]),
-) -> PipelineResponseModel:
-=======
-    pipeline: CreatePipelineRequest,
-    hydrated: bool = False,
     auth_context: AuthContext = Security(
         authorize, scopes=[PermissionType.WRITE]
     ),
-) -> Union[HydratedPipelineModel, PipelineModel]:
->>>>>>> 9a4ac80a
+) -> PipelineResponseModel:
     """Creates a pipeline.
 
     Args:
@@ -589,17 +507,11 @@
 @handle_exceptions
 def create_pipeline_run(
     project_name_or_id: Union[str, UUID],
-<<<<<<< HEAD
     pipeline_run: PipelineRunRequestModel,
-    auth_context: AuthContext = Depends(authorize),
-) -> PipelineRunResponseModel:
-=======
-    pipeline_run: CreatePipelineRunRequest,
     auth_context: AuthContext = Security(
         authorize, scopes=[PermissionType.WRITE]
     ),
-) -> PipelineRunModel:
->>>>>>> 9a4ac80a
+) -> PipelineRunResponseModel:
     """Creates a pipeline run.
 
     Args:
