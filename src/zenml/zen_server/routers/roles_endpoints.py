--- conflicted
+++ resolved
@@ -45,12 +45,8 @@
     """Returns a list of all roles.
 
     Args:
-<<<<<<< HEAD
-        name: Name to filter with
+        name: Optional name of the role to filter by.
         params: Parameters for pagination (page and size)
-=======
-        name: Optional name of the role to filter by.
->>>>>>> dd3dcd41
 
     Returns:
         List of all roles.
