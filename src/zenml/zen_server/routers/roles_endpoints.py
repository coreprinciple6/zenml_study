#  Copyright (c) ZenML GmbH 2022. All Rights Reserved.
#
#  Licensed under the Apache License, Version 2.0 (the "License");
#  you may not use this file except in compliance with the License.
#  You may obtain a copy of the License at:
#
#       https://www.apache.org/licenses/LICENSE-2.0
#
#  Unless required by applicable law or agreed to in writing, software
#  distributed under the License is distributed on an "AS IS" BASIS,
#  WITHOUT WARRANTIES OR CONDITIONS OF ANY KIND, either express
#  or implied. See the License for the specific language governing
#  permissions and limitations under the License.
"""Endpoint definitions for roles and role assignment."""
from typing import List, Optional, Union
from uuid import UUID

from fastapi import APIRouter, Security

from zenml.constants import API, ROLES, VERSION_1
<<<<<<< HEAD
from zenml.models import RoleModel
from zenml.models.page_model import Params, Page
from zenml.zen_server.auth import authorize
from zenml.zen_server.models.user_management_models import (
    CreateRoleRequest,
    UpdateRoleRequest,
)
=======
from zenml.enums import PermissionType
from zenml.models import RoleRequestModel, RoleResponseModel, RoleUpdateModel
from zenml.zen_server.auth import AuthContext, authorize
>>>>>>> ad7c8a49
from zenml.zen_server.utils import error_response, handle_exceptions, zen_store

router = APIRouter(
    prefix=API + VERSION_1 + ROLES,
    tags=["roles"],
    responses={401: error_response},
)


@router.get(
    "",
<<<<<<< HEAD
    response_model=Page[RoleModel],
=======
    response_model=List[RoleResponseModel],
>>>>>>> ad7c8a49
    responses={401: error_response, 404: error_response, 422: error_response},
)
@handle_exceptions
def list_roles(
<<<<<<< HEAD
    params: Params = Depends(),
) -> Page[RoleModel]:
=======
    name: Optional[str] = None,
    _: AuthContext = Security(authorize, scopes=[PermissionType.READ]),
) -> List[RoleResponseModel]:
>>>>>>> ad7c8a49
    """Returns a list of all roles.

    Args:
        params: Parameters for pagination (page and size)

    Returns:
        List of all roles.
    """
<<<<<<< HEAD
    return zen_store().list_roles(params=params)
=======
    return zen_store().list_roles(name=name)
>>>>>>> ad7c8a49


@router.post(
    "",
    response_model=RoleResponseModel,
    responses={401: error_response, 409: error_response, 422: error_response},
)
@handle_exceptions
def create_role(
    role: RoleRequestModel,
    _: AuthContext = Security(authorize, scopes=[PermissionType.WRITE]),
) -> RoleResponseModel:
    """Creates a role.

    # noqa: DAR401

    Args:
        role: Role to create.

    Returns:
        The created role.
    """
    return zen_store().create_role(role=role)


@router.get(
    "/{role_name_or_id}",
    response_model=RoleResponseModel,
    responses={401: error_response, 404: error_response, 422: error_response},
)
@handle_exceptions
def get_role(
    role_name_or_id: Union[str, UUID],
    _: AuthContext = Security(authorize, scopes=[PermissionType.READ]),
) -> RoleResponseModel:
    """Returns a specific role.

    Args:
        role_name_or_id: Name or ID of the role.

    Returns:
        A specific role.
    """
    return zen_store().get_role(role_name_or_id=role_name_or_id)


@router.put(
    "/{role_id}",
    response_model=RoleResponseModel,
    responses={401: error_response, 409: error_response, 422: error_response},
)
@handle_exceptions
def update_role(
    role_id: UUID,
    role_update: RoleUpdateModel,
    _: AuthContext = Security(authorize, scopes=[PermissionType.WRITE]),
) -> RoleResponseModel:
    """Updates a role.

    # noqa: DAR401

    Args:
        role_name_or_id: Name or ID of the role.
        role_update: Role update.

    Returns:
        The created role.
    """
    return zen_store().update_role(role_id=role_id, role_update=role_update)


@router.delete(
    "/{role_name_or_id}",
    responses={401: error_response, 404: error_response, 422: error_response},
)
@handle_exceptions
def delete_role(
    role_name_or_id: Union[str, UUID],
    _: AuthContext = Security(authorize, scopes=[PermissionType.WRITE]),
) -> None:
    """Deletes a specific role.

    Args:
        role_name_or_id: Name or ID of the role.
    """
    zen_store().delete_role(role_name_or_id=role_name_or_id)<|MERGE_RESOLUTION|>--- conflicted
+++ resolved
@@ -15,22 +15,13 @@
 from typing import List, Optional, Union
 from uuid import UUID
 
-from fastapi import APIRouter, Security
+from fastapi import APIRouter, Security, Depends
 
 from zenml.constants import API, ROLES, VERSION_1
-<<<<<<< HEAD
-from zenml.models import RoleModel
+from zenml.enums import PermissionType
 from zenml.models.page_model import Params, Page
-from zenml.zen_server.auth import authorize
-from zenml.zen_server.models.user_management_models import (
-    CreateRoleRequest,
-    UpdateRoleRequest,
-)
-=======
-from zenml.enums import PermissionType
 from zenml.models import RoleRequestModel, RoleResponseModel, RoleUpdateModel
 from zenml.zen_server.auth import AuthContext, authorize
->>>>>>> ad7c8a49
 from zenml.zen_server.utils import error_response, handle_exceptions, zen_store
 
 router = APIRouter(
@@ -42,36 +33,25 @@
 
 @router.get(
     "",
-<<<<<<< HEAD
-    response_model=Page[RoleModel],
-=======
-    response_model=List[RoleResponseModel],
->>>>>>> ad7c8a49
+    response_model=Page[RoleResponseModel],
     responses={401: error_response, 404: error_response, 422: error_response},
 )
 @handle_exceptions
 def list_roles(
-<<<<<<< HEAD
-    params: Params = Depends(),
-) -> Page[RoleModel]:
-=======
     name: Optional[str] = None,
     _: AuthContext = Security(authorize, scopes=[PermissionType.READ]),
-) -> List[RoleResponseModel]:
->>>>>>> ad7c8a49
+    params: Params = Depends(),
+) -> Page[RoleResponseModel]:
     """Returns a list of all roles.
 
     Args:
+        name: Name to filter with
         params: Parameters for pagination (page and size)
 
     Returns:
         List of all roles.
     """
-<<<<<<< HEAD
-    return zen_store().list_roles(params=params)
-=======
-    return zen_store().list_roles(name=name)
->>>>>>> ad7c8a49
+    return zen_store().list_roles(name=name, params=params)
 
 
 @router.post(
