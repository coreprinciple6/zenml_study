apiVersion: apps/v1
kind: Deployment
metadata:
  name: {{ include "zenml.fullname" . }}
  labels:
    {{- include "zenml.labels" . | nindent 4 }}
spec:
  {{- if .Values.zenml.database.url }}
  {{- if not .Values.autoscaling.enabled }}
  replicas: {{ .Values.zenml.replicaCount }}
  {{- end }}
  {{- else }}
  replicas: 1
  {{- end }}
  selector:
    matchLabels:
      {{- include "zenml.selectorLabels" . | nindent 6 }}
  template:
    metadata:
      annotations:
        checksum/secret: {{ include (print $.Template.BasePath "/server-secret.yaml") . | sha256sum }}
      {{- with .Values.podAnnotations }}
        {{- toYaml . | nindent 8 }}
      {{- end }}
      labels:
        {{- include "zenml.selectorLabels" . | nindent 8 }}
    spec:
      {{- with .Values.imagePullSecrets }}
      imagePullSecrets:
        {{- toYaml . | nindent 8 }}
      {{- end }}
      serviceAccountName: {{ include "zenml.serviceAccountName" . }}
      securityContext:
        {{- toYaml .Values.podSecurityContext | nindent 8 }}
      {{- if and (eq .Values.zenml.secretsStore.type "gcp") .Values.zenml.secretsStore.gcp.google_application_credentials }}
      volumes:
        - name: gcp-credentials
          secret:
            secretName: {{ include "zenml.fullname" . }}
            items:
              - key: GOOGLE_APPLICATION_CREDENTIALS_FILE
                path: credentials.json
      {{- end }}
      {{- if .Values.zenml.database.url }}
      initContainers:
        - name: {{ .Chart.Name }}-db-init
          securityContext:
            {{- toYaml .Values.securityContext | nindent 12 }}
          image: "{{ .Values.zenml.image.repository }}:{{ .Values.zenml.image.tag | default .Chart.AppVersion }}"
          imagePullPolicy: {{ .Values.zenml.image.pullPolicy }}
          args: ["status"]
          command: ['zenml']
          env:
            {{- if .Values.zenml.debug }}
            - name: ZENML_LOGGING_VERBOSITY
              value: "DEBUG"
            {{- end }}
            {{- if .Values.zenml.analyticsOptIn }}
            - name: ZENML_ANALYTICS_OPT_IN
              value: "True"
            {{- else if not .Values.zenml.analyticsOptIn }}
            - name: ZENML_ANALYTICS_OPT_IN
              value: "False"
            {{- end }}
            - name: ZENML_DEFAULT_PROJECT_NAME
              value: {{ .Values.zenml.defaultProject | quote }}
            - name: ZENML_DEFAULT_USER_NAME
              value: {{ .Values.zenml.defaultUsername | quote }}
            {{- if .Values.zenml.database.url }}
            - name: ZENML_STORE_TYPE
              value: sql
            - name: ZENML_STORE_SSL_VERIFY_SERVER_CERT
              value: {{ .Values.zenml.database.sslVerifyServerCert | default "false" | quote }}
            {{- end }}
            {{- if .Values.zenml.secretsStore.enabled }}
            - name: ZENML_SECRETS_STORE_TYPE
              value: {{ .Values.zenml.secretsStore.type | quote }}
            {{- if eq .Values.zenml.secretsStore.type "aws" }}
            - name: ZENML_SECRETS_STORE_REGION_NAME
              value: {{ .Values.zenml.secretsStore.aws.region_name | quote }}
            - name: ZENML_SECRETS_STORE_SECRET_LIST_REFRESH_TIMEOUT
              value: {{ .Values.zenml.secretsStore.aws.secret_list_refresh_timeout | quote }}
            {{- else if eq .Values.zenml.secretsStore.type "gcp" }}
            - name: ZENML_SECRETS_STORE_PROJECT_ID
              value: {{ .Values.zenml.secretsStore.gcp.project_id | quote }}
            {{- if .Values.zenml.secretsStore.gcp.google_application_credentials }}
            - name: GOOGLE_APPLICATION_CREDENTIALS
              value: /gcp-credentials/credentials.json
            {{- end }}
            {{- else if eq .Values.zenml.secretsStore.type "azure" }}
            - name: ZENML_SECRETS_STORE_KEY_VAULT_NAME
              value: {{ .Values.zenml.secretsStore.azure.key_vault_name | quote }}
            {{- else if eq .Values.zenml.secretsStore.type "hashicorp" }}
            - name: ZENML_SECRETS_STORE_VAULT_ADDR
              value: {{ .Values.zenml.secretsStore.hashicorp.vault_addr | quote }}
            {{- if .Values.zenml.secretsStore.hashicorp.vault_namespace }}
            - name: ZENML_SECRETS_STORE_VAULT_NAMESPACE
              value: {{ .Values.zenml.secretsStore.hashicorp.vault_namespace | quote }}
            {{- end }}
            {{- if .Values.zenml.secretsStore.hashicorp.max_versions }}
            - name: ZENML_SECRETS_STORE_MAX_VERSIONS
              value: {{ .Values.zenml.secretsStore.hashicorp.max_versions | quote }}
            {{- end }}
            {{- else if eq .Values.zenml.secretsStore.type "custom" }}
            - name: ZENML_SECRETS_STORE_CLASS_PATH
              value: {{ .Values.zenml.secretsStore.custom.class_path | quote }}
            {{- end }}
            {{- else }}
            - name: ZENML_SECRETS_STORE_TYPE
              value: none
            {{- end }}
            {{- if .Values.zenml.environment }}
            {{- range $key, $value := .Values.zenml.environment }}
            - name: {{ $key }}
              value: {{ $value | quote }}
            {{- end }}
            {{- end }}
          envFrom:
          - secretRef:
              name: {{ include "zenml.fullname" . }}
          {{- if and (eq .Values.zenml.secretsStore.type "gcp") .Values.zenml.secretsStore.gcp.google_application_credentials }}
          volumeMounts:
            - name: gcp-credentials
              mountPath: /gcp-credentials
              readOnly: true
          {{- end }}
      {{- end }}
      containers:
        - name: {{ .Chart.Name }}
          securityContext:
            {{- toYaml .Values.securityContext | nindent 12 }}
          image: "{{ .Values.zenml.image.repository }}:{{ .Values.zenml.image.tag | default .Chart.AppVersion }}"
          imagePullPolicy: {{ .Values.zenml.image.pullPolicy }}
          env:
            {{- if .Values.zenml.debug }}
            - name: ZENML_LOGGING_VERBOSITY
              value: "DEBUG"
            {{- end }}
            {{- if .Values.zenml.analyticsOptIn }}
            - name: ZENML_ANALYTICS_OPT_IN
              value: "True"
            {{- else if not .Values.zenml.analyticsOptIn }}
            - name: ZENML_ANALYTICS_OPT_IN
<<<<<<< HEAD
              value: {{ .Values.zenml.analyticsOptIn }}
=======
              value: "False"
            {{- end }}
>>>>>>> 432fba5b
            - name: ZENML_AUTH_TYPE
              value: {{ .Values.zenml.authType | quote }}
            {{- if .Values.zenml.rootUrlPath }}
            - name: ZENML_SERVER_ROOT_URL_PATH
              value: {{ .Values.zenml.rootUrlPath | quote }}
            {{- end }}
            - name: ZENML_DEFAULT_PROJECT_NAME
              value: {{ .Values.zenml.defaultProject | quote }}
            - name: ZENML_DEFAULT_USER_NAME
              value: {{ .Values.zenml.defaultUsername | quote }}
            {{- if .Values.zenml.database.url }}
            - name: ZENML_STORE_TYPE
              value: sql
            - name: DISABLE_DATABASE_MIGRATION
              value: "True"
            - name: ZENML_STORE_SSL_VERIFY_SERVER_CERT
              value: {{ .Values.zenml.database.sslVerifyServerCert | default "false" | quote }}
            {{- end }}
            {{- if .Values.zenml.secretsStore.enabled }}
            - name: ZENML_SECRETS_STORE_TYPE
              value: {{ .Values.zenml.secretsStore.type | quote }}
            {{- if eq .Values.zenml.secretsStore.type "aws" }}
            - name: ZENML_SECRETS_STORE_REGION_NAME
              value: {{ .Values.zenml.secretsStore.aws.region_name | quote }}
            - name: ZENML_SECRETS_STORE_SECRET_LIST_REFRESH_TIMEOUT
              value: {{ .Values.zenml.secretsStore.aws.secret_list_refresh_timeout | quote }}
            {{- else if eq .Values.zenml.secretsStore.type "gcp" }}
            - name: ZENML_SECRETS_STORE_PROJECT_ID
              value: {{ .Values.zenml.secretsStore.gcp.project_id | quote }}
            {{- if .Values.zenml.secretsStore.gcp.google_application_credentials }}
            - name: GOOGLE_APPLICATION_CREDENTIALS
              value: /gcp-credentials/credentials.json
            {{- end }}
            {{- else if eq .Values.zenml.secretsStore.type "azure" }}
            - name: ZENML_SECRETS_STORE_KEY_VAULT_NAME
              value: {{ .Values.zenml.secretsStore.azure.key_vault_name | quote }}
            {{- else if eq .Values.zenml.secretsStore.type "hashicorp" }}
            - name: ZENML_SECRETS_STORE_VAULT_ADDR
              value: {{ .Values.zenml.secretsStore.hashicorp.vault_addr | quote }}
            {{- if .Values.zenml.secretsStore.hashicorp.vault_namespace }}
            - name: ZENML_SECRETS_STORE_VAULT_NAMESPACE
              value: {{ .Values.zenml.secretsStore.hashicorp.vault_namespace | quote }}
            {{- end }}
            {{- if .Values.zenml.secretsStore.hashicorp.max_versions }}
            - name: ZENML_SECRETS_STORE_MAX_VERSIONS
              value: {{ .Values.zenml.secretsStore.hashicorp.max_versions | quote }}
            {{- end }}
            {{- else if eq .Values.zenml.secretsStore.type "custom" }}
            - name: ZENML_SECRETS_STORE_CLASS_PATH
              value: {{ .Values.zenml.secretsStore.custom.class_path | quote }}
            {{- end }}
            {{- else }}
            - name: ZENML_SECRETS_STORE_TYPE
              value: none
            {{- end }}
            - name: ZENML_SERVER_DEPLOYMENT_TYPE
              value: {{ .Values.zenml.deploymentType | default "kubernetes" }}
            {{- if .Values.zenml.environment }}
            {{- range $key, $value := .Values.zenml.environment }}
            - name: {{ $key }}
              value: {{ $value | quote }}
            {{- end }}
            {{- end }}
          envFrom:
          - secretRef:
              name: {{ include "zenml.fullname" . }}
          {{- if and (eq .Values.zenml.secretsStore.type "gcp") .Values.zenml.secretsStore.gcp.google_application_credentials }}
          volumeMounts:
            - name: gcp-credentials
              mountPath: /gcp-credentials
              readOnly: true
          {{- end }}
          ports:
            - name: http
              containerPort: 8080
              protocol: TCP
          livenessProbe:
            httpGet:
              path: /health
              port: http
          readinessProbe:
            httpGet:
              path: /health
              port: http
          resources:
            {{- toYaml .Values.resources | nindent 12 }}
      {{- with .Values.nodeSelector }}
      nodeSelector:
        {{- toYaml . | nindent 8 }}
      {{- end }}
      {{- with .Values.affinity }}
      affinity:
        {{- toYaml . | nindent 8 }}
      {{- end }}
      {{- with .Values.tolerations }}
      tolerations:
        {{- toYaml . | nindent 8 }}
      {{- end }}<|MERGE_RESOLUTION|>--- conflicted
+++ resolved
@@ -141,12 +141,8 @@
               value: "True"
             {{- else if not .Values.zenml.analyticsOptIn }}
             - name: ZENML_ANALYTICS_OPT_IN
-<<<<<<< HEAD
-              value: {{ .Values.zenml.analyticsOptIn }}
-=======
               value: "False"
             {{- end }}
->>>>>>> 432fba5b
             - name: ZENML_AUTH_TYPE
               value: {{ .Values.zenml.authType | quote }}
             {{- if .Values.zenml.rootUrlPath }}
