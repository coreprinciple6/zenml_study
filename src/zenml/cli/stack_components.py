#  Copyright (c) ZenML GmbH 2021. All Rights Reserved.
#
#  Licensed under the Apache License, Version 2.0 (the "License");
#  you may not use this file except in compliance with the License.
#  You may obtain a copy of the License at:
#
#       https://www.apache.org/licenses/LICENSE-2.0
#
#  Unless required by applicable law or agreed to in writing, software
#  distributed under the License is distributed on an "AS IS" BASIS,
#  WITHOUT WARRANTIES OR CONDITIONS OF ANY KIND, either express
#  or implied. See the License for the specific language governing
#  permissions and limitations under the License.
"""Functionality to generate stack component CLI commands."""

import time
from importlib import import_module
from typing import Callable, List, Optional

import click
from rich.markdown import Markdown

from zenml.cli import utils as cli_utils
from zenml.cli.annotator import register_annotator_subcommands
from zenml.cli.cli import TagGroup, cli
from zenml.cli.feature import register_feature_store_subcommands
from zenml.cli.model import register_model_deployer_subcommands
from zenml.cli.secret import register_secrets_manager_subcommands
from zenml.cli.utils import _component_display_name
from zenml.client import Client
from zenml.console import console
from zenml.enums import CliCategories, StackComponentType
from zenml.exceptions import IllegalOperationError
from zenml.io import fileio
from zenml.utils.analytics_utils import AnalyticsEvent, track_event


def generate_stack_component_get_command(
    component_type: StackComponentType,
) -> Callable[[], None]:
    """Generates a `get` command for the specific stack component type.

    Args:
        component_type: Type of the component to generate the command for.

    Returns:
        A function that can be used as a `click` command.
    """

    def get_stack_component_command() -> None:
        """Prints the name of the active component."""
        cli_utils.print_active_config()
        cli_utils.print_active_stack()

        client = Client()
        display_name = _component_display_name(component_type)

        with console.status(f"Getting the active `{display_name}`...\n"):
            active_stack = client.active_stack_model
            components = active_stack.components.get(component_type, None)

            if components:
                cli_utils.declare(
                    f"Active {display_name}: '{components[0].name}'"
                )
            else:
                cli_utils.warning(
                    f"No {display_name} set for active stack "
                    f"('{active_stack.name}')."
                )

    return get_stack_component_command


def generate_stack_component_describe_command(
    component_type: StackComponentType,
) -> Callable[[str], None]:
    """Generates a `describe` command for the specific stack component type.

    Args:
        component_type: Type of the component to generate the command for.

    Returns:
        A function that can be used as a `click` command.
    """

    @click.argument(
        "name_id_or_prefix",
        type=str,
        required=False,
    )
    def describe_stack_component_command(name_id_or_prefix: str) -> None:
        """Prints details about the active/specified component.

        Args:
            name_id_or_prefix: Name or id of the component to describe.
        """
        cli_utils.print_active_config()
        cli_utils.print_active_stack()

        client = Client()

        with console.status(f"Describing component '{name_id_or_prefix}'..."):
            component_ = client.get_stack_component(
                name_id_or_prefix=name_id_or_prefix,
                component_type=component_type,
            )

            active_components = client.active_stack_model.components.get(
                component_type, None
            )
            if active_components:
                active_component_id = active_components[0].id

            cli_utils.print_stack_component_configuration(
                component=component_,
                active_status=component_.id == active_component_id,
            )

    return describe_stack_component_command


def generate_stack_component_list_command(
    component_type: StackComponentType,
) -> Callable[[], None]:
    """Generates a `list` command for the specific stack component type.

    Args:
        component_type: Type of the component to generate the command for.

    Returns:
        A function that can be used as a `click` command.
    """

    def list_stack_components_command() -> None:
        """Prints a table of stack components."""
        cli_utils.print_active_config()
        cli_utils.print_active_stack()

        client = Client()

        with console.status(f"Listing {component_type.plural}..."):
            components = client.list_stack_components(
                component_type=component_type
            )

            cli_utils.print_components_table(
                client=client,
                component_type=component_type,
                components=components,
            )

    return list_stack_components_command


def generate_stack_component_register_command(
    component_type: StackComponentType,
) -> Callable[[str, str, bool, List[str]], None]:
    """Generates a `register` command for the specific stack component type.

    Args:
        component_type: Type of the component to generate the command for.

    Returns:
        A function that can be used as a `click` command.
    """
    display_name = _component_display_name(component_type)

    @click.argument(
        "name",
        type=str,
    )
    @click.option(
        "--flavor",
        "-f",
        "flavor",
        help=f"The flavor of the {display_name} to register.",
        required=True,
        type=str,
    )
    @click.option(
        "--share",
        "share",
        is_flag=True,
        help="Use this flag to share this stack component with other users.",
        type=click.BOOL,
    )
    @click.argument("args", nargs=-1, type=click.UNPROCESSED)
    def register_stack_component_command(
        name: str,
        flavor: str,
        share: bool,
        args: List[str],
    ) -> None:
        """Registers a stack component.

        Args:
            name: Name of the component to register.
            flavor: Flavor of the component to register.
            share: Share the stack with other users.
            args: Additional arguments to pass to the component.
        """
        cli_utils.print_active_config()
        cli_utils.print_active_stack()

        client = Client()

        # Parse the given args
        # name is guaranteed to be set by parse_name_and_extra_arguments
        name, parsed_args = cli_utils.parse_name_and_extra_arguments(  # type: ignore[assignment]
            list(args) + [name], expand_args=True
        )

        # click<8.0.0 gives flags a default of None
        if share is None:
            share = False

        with console.status(f"Registering {display_name} '{name}'...\n"):
            # Create a new stack component model
            component = client.register_stack_component(
                name=name,
                flavor=flavor,
                component_type=component_type,
                configuration=parsed_args,
                is_shared=share,
            )

            cli_utils.declare(
                f"Successfully registered {component.type} `{component.name}`."
            )

    return register_stack_component_command


def generate_stack_component_update_command(
    component_type: StackComponentType,
) -> Callable[[str, List[str]], None]:
    """Generates an `update` command for the specific stack component type.

    Args:
        component_type: Type of the component to generate the command for.

    Returns:
        A function that can be used as a `click` command.
    """
    display_name = _component_display_name(component_type)

    @click.argument(
        "name_id_or_prefix",
        type=str,
        required=False,
    )
    @click.argument("args", nargs=-1, type=click.UNPROCESSED)
    def update_stack_component_command(
        name_id_or_prefix: Optional[str], args: List[str]
    ) -> None:
        """Updates a stack component.

        Args:
            name_id_or_prefix: The name or id of the stack component to update.
            args: Additional arguments to pass to the update command.
        """
        cli_utils.print_active_config()
        cli_utils.print_active_stack()

        client = Client()

        # Parse the given args
        args = list(args)
        if name_id_or_prefix:
            args.append(name_id_or_prefix)

        name_or_id, parsed_args = cli_utils.parse_name_and_extra_arguments(
            args,
            expand_args=True,
            name_mandatory=False,
        )

        with console.status(f"Updating {display_name} '{name_or_id}'...\n"):
<<<<<<< HEAD
            client.update_stack_component(
                name_id_or_prefix=name_or_id,
                component_type=component_type,
                configuration=parsed_args,
            )
=======

            # Get the existing component
            existing_component = (
                cli_utils.get_component_by_id_or_name_or_prefix(
                    client=client,
                    component_type=component_type,
                    id_or_name_or_prefix=name_or_id,
                )
            )

            # Update the existing configuration
            updated_attributes = {
                **existing_component.configuration,
                **parsed_args,
            }

            try:
                # Update the component
                client.update_stack_component(
                    component=existing_component.copy(
                        update={"configuration": updated_attributes}
                    )
                )
            except IllegalOperationError as err:
                cli_utils.error(str(err))
>>>>>>> 9a4ac80a

            cli_utils.declare(
                f"Successfully updated {display_name} `{name_or_id}`."
            )

    return update_stack_component_command


def generate_stack_component_share_command(
    component_type: StackComponentType,
) -> Callable[[str], None]:
    """Generates an `share` command for the specific stack component type.

    Args:
        component_type: Type of the component to generate the command for.

    Returns:
        A function that can be used as a `click` command.
    """
    display_name = _component_display_name(component_type)

    @click.argument(
        "name_id_or_prefix",
        type=str,
        required=False,
    )
    def share_stack_component_command(
        name_id_or_prefix: str,
    ) -> None:
        """Shares a stack component.

        Args:
            name_id_or_prefix: The name or id of the stack component to update.
        """
        cli_utils.print_active_config()
        cli_utils.print_active_stack()

        client = Client()

<<<<<<< HEAD
        with console.status(
            f"Updating {display_name} '{name_id_or_prefix}'...\n"
        ):
            client.update_stack_component(
                name_id_or_prefix=name_id_or_prefix,
                component_type=component_type,
                is_shared=True,
            )
=======
            try:
                # Update the component
                client.update_stack_component(component=existing_component)
            except IllegalOperationError as err:
                cli_utils.error(str(err))
>>>>>>> 9a4ac80a

            cli_utils.declare(
                f"Successfully shared {display_name} " f"`{name_id_or_prefix}`."
            )

    return share_stack_component_command


def generate_stack_component_remove_attribute_command(
    component_type: StackComponentType,
) -> Callable[[str, List[str]], None]:
    """Generates `remove_attribute` command for a specific stack component type.

    Args:
        component_type: Type of the component to generate the command for.

    Returns:
        A function that can be used as a `click` command.
    """
    display_name = _component_display_name(component_type)

    @click.argument(
        "name_id_or_prefix",
        type=str,
        required=True,
    )
    @click.argument("args", nargs=-1, type=click.UNPROCESSED)
    def remove_attribute_stack_component_command(
        name_id_or_prefix: str, args: List[str]
    ) -> None:
        """Removes one or more attributes from a stack component.

        Args:
            name_id_or_prefix: The name of the stack component to remove the
                attribute from.
            args: Additional arguments to pass to the remove_attribute command.
        """
        cli_utils.print_active_config()
        cli_utils.print_active_stack()

        client = Client()

        with console.status(
            f"Updating {display_name} '{name_id_or_prefix}'...\n"
        ):
            client.update_stack_component(
                name_id_or_prefix=name_id_or_prefix,
                component_type=component_type,
                configuration={k: None for k in args},
            )

<<<<<<< HEAD
=======
            # Remove the specified attributes
            for arg in parsed_args:
                try:
                    existing_comp.configuration.pop(arg)
                except KeyError:
                    cli_utils.error(
                        f"Cannot remove non-existent attribute '{arg}' from "
                        f"{existing_comp.type} '{existing_comp.name}'"
                        f"."
                    )

            try:
                # Update the stack component
                client.update_stack_component(component=existing_comp)
            except IllegalOperationError as err:
                cli_utils.error(str(err))

>>>>>>> 9a4ac80a
            cli_utils.declare(
                f"Successfully updated {display_name} `{name_id_or_prefix}`."
            )

    return remove_attribute_stack_component_command


def generate_stack_component_rename_command(
    component_type: StackComponentType,
) -> Callable[[str, str], None]:
    """Generates a `rename` command for the specific stack component type.

    Args:
        component_type: Type of the component to generate the command for.

    Returns:
        A function that can be used as a `click` command.
    """
    display_name = _component_display_name(component_type)

    @click.argument(
        "name_id_or_prefix",
        type=str,
        required=True,
    )
    @click.argument(
        "new_name",
        type=str,
        required=True,
    )
    def rename_stack_component_command(
        name_id_or_prefix: str, new_name: str
    ) -> None:
        """Rename a stack component.

        Args:
            name_id_or_prefix: The name of the stack component to rename.
            new_name: The new name of the stack component.
        """
        cli_utils.print_active_config()
        cli_utils.print_active_stack()

<<<<<<< HEAD
        client = Client()

        with console.status(
            f"Renaming {display_name} '{name_id_or_prefix}'...\n"
        ):
            client.update_stack_component(
                name_id_or_prefix=name_id_or_prefix,
                component_type=component_type,
                name=new_name,
            )
=======
            try:
                # Rename and update the existing component
                client.update_stack_component(
                    component=existing_component.copy(
                        update={"name": new_name}
                    ),
                )
            except IllegalOperationError as err:
                cli_utils.error(str(err))
>>>>>>> 9a4ac80a

            cli_utils.declare(
                f"Successfully renamed {display_name} `{name_id_or_prefix}` to"
                f" `{new_name}`."
            )

    return rename_stack_component_command


def generate_stack_component_delete_command(
    component_type: StackComponentType,
) -> Callable[[str], None]:
    """Generates a `delete` command for the specific stack component type.

    Args:
        component_type: Type of the component to generate the command for.

    Returns:
        A function that can be used as a `click` command.
    """
    display_name = _component_display_name(component_type)

    @click.argument("name_id_or_prefix", type=str)
    def delete_stack_component_command(name_id_or_prefix: str) -> None:
        """Deletes a stack component.

        Args:
            name_id_or_prefix: The name of the stack component to delete.
        """
        cli_utils.print_active_config()
        cli_utils.print_active_stack()

        client = Client()

        with console.status(
            f"Deleting {display_name} '{name_id_or_prefix}'...\n"
        ):
            client.deregister_stack_component(
                name_id_or_prefix=name_id_or_prefix,
                component_type=component_type,
            )
<<<<<<< HEAD
            cli_utils.declare(f"Deleted {display_name}: {name_id_or_prefix}")
=======

            try:
                # Delete the component
                client.deregister_stack_component(existing_comp)
            except IllegalOperationError as err:
                cli_utils.error(str(err))

            cli_utils.declare(f"Deleted {display_name}: {name_or_id}")
>>>>>>> 9a4ac80a

    return delete_stack_component_command


def generate_stack_component_copy_command(
    component_type: StackComponentType,
) -> Callable[[str, str], None]:
    """Generates a `copy` command for the specific stack component type.

    Args:
        component_type: Type of the component to generate the command for.

    Returns:
        A function that can be used as a `click` command.
    """
    display_name = _component_display_name(component_type)

    @click.argument(
        "source_component_name_id_or_prefix", type=str, required=True
    )
    @click.argument("target_component", type=str, required=True)
    def copy_stack_component_command(
        source_component_name_id_or_prefix: str,
        target_component: str,
    ) -> None:
        """Copies a stack component.

        Args:
            source_component_name_id_or_prefix: Name or id prefix of the
                                         component to copy.
            target_component: Name of the copied component.
        """
        track_event(AnalyticsEvent.COPIED_STACK_COMPONENT)

        cli_utils.print_active_config()
        cli_utils.print_active_stack()

        client = Client()

        with console.status(
            f"Copying {display_name} "
            f"`{source_component_name_id_or_prefix}`..\n"
        ):
            component_to_copy = client.get_stack_component(
                name_id_or_prefix=source_component_name_id_or_prefix,
                component_type=component_type,
            )

            client.register_stack_component(
                name=target_component,
                flavor=component_to_copy.flavor,
                component_type=component_to_copy.type,
                configuration=component_to_copy.configuration,
                is_shared=component_to_copy.is_shared,
            )

    return copy_stack_component_command


def generate_stack_component_up_command(
    component_type: StackComponentType,
) -> Callable[[str], None]:
    """Generates a `up` command for the specific stack component type.

    Args:
        component_type: Type of the component to generate the command for.

    Returns:
        A function that can be used as a `click` command.
    """

    @click.argument("name_id_or_prefix", type=str, required=False)
    def up_stack_component_command(name_id_or_prefix: str) -> None:
        """Deploys a stack component locally.

        Args:
            name_id_or_prefix: The name or_id of the stack component to deploy.
        """
        cli_utils.print_active_config()
        cli_utils.print_active_stack()

        client = Client()

        component_model = client.get_stack_component(
            name_id_or_prefix=name_id_or_prefix,
            component_type=component_type,
        )

        from zenml.stack import StackComponent

        component = StackComponent.from_model(component_model=component_model)

        display_name = _component_display_name(component_type)

        if component.is_running:
            cli_utils.declare(
                f"Local deployment is already running for {display_name} "
                f"'{component.name}'."
            )
            return

        if not component.is_provisioned:
            cli_utils.declare(
                f"Provisioning local resources for {display_name} "
                f"'{component.name}'."
            )
            try:
                component.provision()
            except NotImplementedError:
                cli_utils.error(
                    f"Provisioning local resources not implemented for "
                    f"{display_name} '{component.name}'."
                )

        if not component.is_running:
            cli_utils.declare(
                f"Resuming local resources for {display_name} "
                f"'{component.name}'."
            )
            component.resume()

    return up_stack_component_command


def generate_stack_component_down_command(
    component_type: StackComponentType,
) -> Callable[[str, bool], None]:
    """Generates a `down` command for the specific stack component type.

    Args:
        component_type: Type of the component to generate the command for.

    Returns:
        A function that can be used as a `click` command.
    """

    @click.argument("name_id_or_prefix", type=str, required=False)
    @click.option(
        "--force",
        "-f",
        "force",
        is_flag=True,
        help="Deprovisions local resources instead of suspending them.",
    )
    @click.option(
        "--yes",
        "-y",
        "old_force",
        is_flag=True,
        help="DEPRECATED: Deprovisions local resources instead of suspending "
        "them. Use `-f/--force` instead.",
    )
    def down_stack_component_command(
        name_id_or_prefix: str,
        force: bool = False,
        old_force: bool = False,
    ) -> None:
        """Stops/Tears down the local deployment of a stack component.

        Args:
            name_id_or_prefix: The name or id of the component to stop/deprovision.
            force: Deprovision local resources instead of suspending them.
            old_force: DEPRECATED: Deprovision local resources instead of
                suspending them. Use `-f/--force` instead.
        """
        if old_force:
            force = old_force
            cli_utils.warning(
                "The `--yes` flag will soon be deprecated. Use `--force` "
                "or `-f` instead."
            )
        cli_utils.print_active_config()
        cli_utils.print_active_stack()

        client = Client()

        component_model = client.get_stack_component(
            name_id_or_prefix=name_id_or_prefix,
            component_type=component_type,
        )

        from zenml.stack import StackComponent

        component = StackComponent.from_model(component_model=component_model)

        display_name = _component_display_name(component_type)

        if not force:
            if not component.is_suspended:
                cli_utils.declare(
                    f"Suspending local resources for {display_name} "
                    f"'{component.name}'."
                )
                try:
                    component.suspend()
                except NotImplementedError:
                    cli_utils.error(
                        f"Provisioning local resources not implemented for "
                        f"{display_name} '{component.name}'. If you want to "
                        f"deprovision all resources for this component, use "
                        f"the `--force/-f` flag."
                    )
            else:
                cli_utils.declare(
                    f"No running resources found for {display_name} "
                    f"'{component.name}'."
                )
        else:
            if component.is_provisioned:
                cli_utils.declare(
                    f"Deprovisioning resources for {display_name} "
                    f"'{component.name}'."
                )
                component.deprovision()
            else:
                cli_utils.declare(
                    f"No provisioned resources found for {display_name} "
                    f"'{component.name}'."
                )

    return down_stack_component_command


def generate_stack_component_logs_command(
    component_type: StackComponentType,
) -> Callable[[str, bool], None]:
    """Generates a `logs` command for the specific stack component type.

    Args:
        component_type: Type of the component to generate the command for.

    Returns:
        A function that can be used as a `click` command.
    """

    @click.argument("name_id_or_prefix", type=str, required=False)
    @click.option(
        "--follow",
        "-f",
        is_flag=True,
        help="Follow the log file instead of just displaying the current logs.",
    )
    def stack_component_logs_command(
        name_id_or_prefix: str, follow: bool = False
    ) -> None:
        """Displays stack component logs.

        Args:
            name_id_or_prefix: The name of the stack component to display logs
                for.
            follow: Follow the log file instead of just displaying the current
                logs.
        """
        cli_utils.print_active_config()
        cli_utils.print_active_stack()

        client = Client()

        component_model = client.get_stack_component(
            name_id_or_prefix=name_id_or_prefix,
            component_type=component_type,
        )

        from zenml.stack import StackComponent

        component = StackComponent.from_model(component_model=component_model)

        display_name = _component_display_name(component_type)
        log_file = component.log_file

        if not log_file or not fileio.exists(log_file):
            cli_utils.warning(
                f"Unable to find log file for {display_name} "
                f"'{component.name}'."
            )
            return

        if follow:
            try:
                with open(log_file, "r") as f:
                    # seek to the end of the file
                    f.seek(0, 2)

                    while True:
                        line = f.readline()
                        if not line:
                            time.sleep(0.1)
                            continue
                        line = line.rstrip("\n")
                        click.echo(line)
            except KeyboardInterrupt:
                cli_utils.declare(f"Stopped following {display_name} logs.")
        else:
            with open(log_file, "r") as f:
                click.echo(f.read())

    return stack_component_logs_command


def generate_stack_component_explain_command(
    component_type: StackComponentType,
) -> Callable[[], None]:
    """Generates an `explain` command for the specific stack component type.

    Args:
        component_type: Type of the component to generate the command for.

    Returns:
        A function that can be used as a `click` command.
    """

    def explain_stack_components_command() -> None:
        """Explains the concept of the stack component."""
        component_module = import_module(f"zenml.{component_type.plural}")

        if component_module.__doc__ is not None:
            md = Markdown(component_module.__doc__)
            console.print(md)
        else:
            console.print(
                "The explain subcommand is yet not available for "
                "this stack component. For more information, you can "
                "visit our docs page: https://docs.zenml.io/ and "
                "stay tuned for future releases."
            )

    return explain_stack_components_command


def generate_stack_component_flavor_list_command(
    component_type: StackComponentType,
) -> Callable[[], None]:
    """Generates a `list` command for the flavors of a stack component.

    Args:
        component_type: Type of the component to generate the command for.

    Returns:
        A function that can be used as a `click` command.
    """
    display_name = _component_display_name(component_type)

    def list_stack_component_flavor_command() -> None:
        """Lists the flavors for a single type of stack component."""

        cli_utils.print_active_config()
        cli_utils.print_active_stack()

        client = Client()

        with console.status(f"Listing {display_name} flavors`...\n"):
            flavors = client.get_flavors_by_type(component_type=component_type)

            cli_utils.print_flavor_list(flavors=flavors)

    return list_stack_component_flavor_command


def generate_stack_component_flavor_register_command(
    component_type: StackComponentType,
) -> Callable[[str], None]:
    """Generates a `register` command for the flavors of a stack component.

    Args:
        component_type: Type of the component to generate the command for.

    Returns:
        A function that can be used as a `click` command.
    """
    display_name = _component_display_name(component_type)

    @click.argument(
        "source",
        type=str,
        required=True,
    )
    def register_stack_component_flavor_command(source: str) -> None:
        """Adds a flavor for a stack component type.

        Args:
            source: The source file to read the flavor from.
        """
        cli_utils.print_active_config()
        cli_utils.print_active_stack()

        client = Client()

        with console.status(f"Registering a new {display_name} flavor`...\n"):
            # Register the new model
            new_flavor = client.create_flavor(
                source=source,
                type=component_type,
            )

            cli_utils.declare(
                f"Successfully registered new flavor '{new_flavor.name}' "
                f"for stack component '{new_flavor.type}'."
            )

    return register_stack_component_flavor_command


def generate_stack_component_flavor_describe_command(
    component_type: StackComponentType,
) -> Callable[[str], None]:
    """Generates a `describe` command for a single flavor of a component.

    Args:
        component_type: Type of the component to generate the command for.

    Returns:
        A function that can be used as a `click` command.
    """
    display_name = _component_display_name(component_type)

    @click.argument(
        "name",
        type=str,
        required=True,
    )
    def describe_stack_component_flavor_command(name: str) -> None:
        """Describes a flavor based on its config schema.

        Args:
            name: The name of the flavor.
        """

        cli_utils.print_active_config()
        cli_utils.print_active_stack()

        client = Client()

        with console.status(f"Describing {display_name} flavor: {name}`...\n"):
            flavor_model = client.get_flavor_by_name_and_type(
                name=name, component_type=component_type
            )

            cli_utils.describe_pydantic_object(flavor_model.config_schema)

    return describe_stack_component_flavor_command


def generate_stack_component_flavor_delete_command(
    component_type: StackComponentType,
) -> Callable[[str], None]:
    """Generates a `delete` command for a single flavor of a component.

    Args:
        component_type: Type of the component to generate the command for.

    Returns:
        A function that can be used as a `click` command.
    """
    display_name = _component_display_name(component_type)

    @click.argument(
        "name_or_id",
        type=str,
        required=True,
    )
    def delete_stack_component_flavor_command(name_or_id: str) -> None:
        """Deletes a flavor.

        Args:
            name_or_id: The name of the flavor.
        """
        cli_utils.print_active_config()
        cli_utils.print_active_stack()

        client = Client()

        with console.status(
            f"Deleting a {display_name} flavor: {name_or_id}`...\n"
        ):
            client.delete_flavor(name_or_id)

            cli_utils.declare(f"Successfully deleted flavor '{name_or_id}'.")

    return delete_stack_component_flavor_command


def register_single_stack_component_cli_commands(
    component_type: StackComponentType, parent_group: click.Group
) -> None:
    """Registers all basic stack component CLI commands.

    Args:
        component_type: Type of the component to generate the command for.
        parent_group: The parent group to register the commands to.
    """
    command_name = component_type.value.replace("_", "-")
    singular_display_name = _component_display_name(component_type)
    plural_display_name = _component_display_name(component_type, plural=True)

    @parent_group.group(
        command_name,
        cls=TagGroup,
        help=f"Commands to interact with {plural_display_name}.",
        tag=CliCategories.STACK_COMPONENTS,
    )
    def command_group() -> None:
        """Group commands for a single stack component type."""

    # zenml stack-component get
    get_command = generate_stack_component_get_command(component_type)
    command_group.command(
        "get", help=f"Get the name of the active {singular_display_name}."
    )(get_command)

    # zenml stack-component describe
    describe_command = generate_stack_component_describe_command(component_type)
    command_group.command(
        "describe",
        help=f"Show details about the (active) {singular_display_name}.",
    )(describe_command)

    # zenml stack-component list
    list_command = generate_stack_component_list_command(component_type)
    command_group.command(
        "list", help=f"List all registered {plural_display_name}."
    )(list_command)

    # zenml stack-component register
    register_command = generate_stack_component_register_command(component_type)
    context_settings = {"ignore_unknown_options": True}
    command_group.command(
        "register",
        context_settings=context_settings,
        help=f"Register a new {singular_display_name}.",
    )(register_command)

    # zenml stack-component update
    update_command = generate_stack_component_update_command(component_type)
    context_settings = {"ignore_unknown_options": True}
    command_group.command(
        "update",
        context_settings=context_settings,
        help=f"Update a registered {singular_display_name}.",
    )(update_command)

    # zenml stack-component share
    share_command = generate_stack_component_share_command(component_type)
    context_settings = {"ignore_unknown_options": True}
    command_group.command(
        "share",
        context_settings=context_settings,
        help=f"Share a registered {singular_display_name}.",
    )(share_command)

    # zenml stack-component remove-attribute
    remove_attribute_command = (
        generate_stack_component_remove_attribute_command(component_type)
    )
    context_settings = {"ignore_unknown_options": True}
    command_group.command(
        "remove-attribute",
        context_settings=context_settings,
        help=f"Remove attributes from a registered {singular_display_name}.",
    )(remove_attribute_command)

    # zenml stack-component rename
    rename_command = generate_stack_component_rename_command(component_type)
    command_group.command(
        "rename", help=f"Rename a registered {singular_display_name}."
    )(rename_command)

    # zenml stack-component delete
    delete_command = generate_stack_component_delete_command(component_type)
    command_group.command(
        "delete", help=f"Delete a registered {singular_display_name}."
    )(delete_command)

    # zenml stack-component copy
    copy_command = generate_stack_component_copy_command(component_type)
    command_group.command(
        "copy", help=f"Copy a registered {singular_display_name}."
    )(copy_command)

    # zenml stack-component up
    up_command = generate_stack_component_up_command(component_type)
    command_group.command(
        "up",
        help=f"Provisions or resumes local resources for the "
        f"{singular_display_name} if possible.",
    )(up_command)

    # zenml stack-component down
    down_command = generate_stack_component_down_command(component_type)
    command_group.command(
        "down",
        help=f"Suspends resources of the local {singular_display_name} "
        f"deployment.",
    )(down_command)

    # zenml stack-component logs
    logs_command = generate_stack_component_logs_command(component_type)
    command_group.command(
        "logs", help=f"Display {singular_display_name} logs."
    )(logs_command)

    # zenml stack-component explain
    explain_command = generate_stack_component_explain_command(component_type)
    command_group.command(
        "explain", help=f"Explaining the {plural_display_name}."
    )(explain_command)

    # zenml stack-component flavor
    @command_group.group(
        "flavor", help=f"Commands to interact with {plural_display_name}."
    )
    def flavor_group() -> None:
        """Group commands to handle flavors for a stack component type."""

    # zenml stack-component flavor register
    register_flavor_command = generate_stack_component_flavor_register_command(
        component_type=component_type
    )
    flavor_group.command(
        "register",
        help=f"Identify a new flavor for {plural_display_name}.",
    )(register_flavor_command)

    # zenml stack-component flavor list
    list_flavor_command = generate_stack_component_flavor_list_command(
        component_type=component_type
    )
    flavor_group.command(
        "list",
        help=f"List all registered flavors for {plural_display_name}.",
    )(list_flavor_command)

    # zenml stack-component flavor describe
    describe_flavor_command = generate_stack_component_flavor_describe_command(
        component_type=component_type
    )
    flavor_group.command(
        "describe",
        help=f"Describe a {singular_display_name} flavor.",
    )(describe_flavor_command)

    # zenml stack-component flavor delete
    delete_flavor_command = generate_stack_component_flavor_delete_command(
        component_type=component_type
    )
    flavor_group.command(
        "delete",
        help=f"Delete a {plural_display_name} flavor.",
    )(delete_flavor_command)


def register_all_stack_component_cli_commands() -> None:
    """Registers CLI commands for all stack components."""
    for component_type in StackComponentType:
        register_single_stack_component_cli_commands(
            component_type, parent_group=cli
        )


register_all_stack_component_cli_commands()
register_annotator_subcommands()
register_secrets_manager_subcommands()
register_feature_store_subcommands()
register_model_deployer_subcommands()<|MERGE_RESOLUTION|>--- conflicted
+++ resolved
@@ -277,39 +277,11 @@
         )
 
         with console.status(f"Updating {display_name} '{name_or_id}'...\n"):
-<<<<<<< HEAD
             client.update_stack_component(
                 name_id_or_prefix=name_or_id,
                 component_type=component_type,
                 configuration=parsed_args,
             )
-=======
-
-            # Get the existing component
-            existing_component = (
-                cli_utils.get_component_by_id_or_name_or_prefix(
-                    client=client,
-                    component_type=component_type,
-                    id_or_name_or_prefix=name_or_id,
-                )
-            )
-
-            # Update the existing configuration
-            updated_attributes = {
-                **existing_component.configuration,
-                **parsed_args,
-            }
-
-            try:
-                # Update the component
-                client.update_stack_component(
-                    component=existing_component.copy(
-                        update={"configuration": updated_attributes}
-                    )
-                )
-            except IllegalOperationError as err:
-                cli_utils.error(str(err))
->>>>>>> 9a4ac80a
 
             cli_utils.declare(
                 f"Successfully updated {display_name} `{name_or_id}`."
@@ -349,22 +321,17 @@
 
         client = Client()
 
-<<<<<<< HEAD
         with console.status(
             f"Updating {display_name} '{name_id_or_prefix}'...\n"
         ):
-            client.update_stack_component(
-                name_id_or_prefix=name_id_or_prefix,
-                component_type=component_type,
-                is_shared=True,
-            )
-=======
             try:
-                # Update the component
-                client.update_stack_component(component=existing_component)
+                client.update_stack_component(
+                    name_id_or_prefix=name_id_or_prefix,
+                    component_type=component_type,
+                    is_shared=True,
+                )
             except IllegalOperationError as err:
                 cli_utils.error(str(err))
->>>>>>> 9a4ac80a
 
             cli_utils.declare(
                 f"Successfully shared {display_name} " f"`{name_id_or_prefix}`."
@@ -410,32 +377,15 @@
         with console.status(
             f"Updating {display_name} '{name_id_or_prefix}'...\n"
         ):
-            client.update_stack_component(
-                name_id_or_prefix=name_id_or_prefix,
-                component_type=component_type,
-                configuration={k: None for k in args},
-            )
-
-<<<<<<< HEAD
-=======
-            # Remove the specified attributes
-            for arg in parsed_args:
-                try:
-                    existing_comp.configuration.pop(arg)
-                except KeyError:
-                    cli_utils.error(
-                        f"Cannot remove non-existent attribute '{arg}' from "
-                        f"{existing_comp.type} '{existing_comp.name}'"
-                        f"."
-                    )
-
             try:
-                # Update the stack component
-                client.update_stack_component(component=existing_comp)
+                client.update_stack_component(
+                    name_id_or_prefix=name_id_or_prefix,
+                    component_type=component_type,
+                    configuration={k: None for k in args},
+                )
             except IllegalOperationError as err:
                 cli_utils.error(str(err))
 
->>>>>>> 9a4ac80a
             cli_utils.declare(
                 f"Successfully updated {display_name} `{name_id_or_prefix}`."
             )
@@ -478,28 +428,19 @@
         cli_utils.print_active_config()
         cli_utils.print_active_stack()
 
-<<<<<<< HEAD
         client = Client()
 
         with console.status(
             f"Renaming {display_name} '{name_id_or_prefix}'...\n"
         ):
-            client.update_stack_component(
-                name_id_or_prefix=name_id_or_prefix,
-                component_type=component_type,
-                name=new_name,
-            )
-=======
             try:
-                # Rename and update the existing component
                 client.update_stack_component(
-                    component=existing_component.copy(
-                        update={"name": new_name}
-                    ),
+                    name_id_or_prefix=name_id_or_prefix,
+                    component_type=component_type,
+                    name=new_name,
                 )
             except IllegalOperationError as err:
                 cli_utils.error(str(err))
->>>>>>> 9a4ac80a
 
             cli_utils.declare(
                 f"Successfully renamed {display_name} `{name_id_or_prefix}` to"
@@ -537,22 +478,14 @@
         with console.status(
             f"Deleting {display_name} '{name_id_or_prefix}'...\n"
         ):
-            client.deregister_stack_component(
-                name_id_or_prefix=name_id_or_prefix,
-                component_type=component_type,
-            )
-<<<<<<< HEAD
-            cli_utils.declare(f"Deleted {display_name}: {name_id_or_prefix}")
-=======
-
             try:
-                # Delete the component
-                client.deregister_stack_component(existing_comp)
+                client.deregister_stack_component(
+                    name_id_or_prefix=name_id_or_prefix,
+                    component_type=component_type,
+                )
             except IllegalOperationError as err:
                 cli_utils.error(str(err))
-
-            cli_utils.declare(f"Deleted {display_name}: {name_or_id}")
->>>>>>> 9a4ac80a
+            cli_utils.declare(f"Deleted {display_name}: {name_id_or_prefix}")
 
     return delete_stack_component_command
 
