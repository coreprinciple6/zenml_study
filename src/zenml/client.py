#  Copyright (c) ZenML GmbH 2022. All Rights Reserved.
#
#  Licensed under the Apache License, Version 2.0 (the "License");
#  you may not use this file except in compliance with the License.
#  You may obtain a copy of the License at:
#
#       https://www.apache.org/licenses/LICENSE-2.0
#
#  Unless required by applicable law or agreed to in writing, software
#  distributed under the License is distributed on an "AS IS" BASIS,
#  WITHOUT WARRANTIES OR CONDITIONS OF ANY KIND, either express
#  or implied. See the License for the specific language governing
#  permissions and limitations under the License.
"""Client implementation."""
import os
from abc import ABCMeta
from pathlib import Path
from typing import (
    TYPE_CHECKING,
    Any,
    Callable,
    Dict,
    List,
    Optional,
    Set,
    Type,
    TypeVar,
    Union,
    cast,
)
from uuid import UUID, uuid4

from zenml.config.global_config import GlobalConfiguration
from zenml.constants import (
    ENV_ZENML_ACTIVE_STACK_ID,
    ENV_ZENML_ENABLE_REPO_INIT_WARNINGS,
    ENV_ZENML_REPOSITORY_PATH,
    REPOSITORY_DIRECTORY_NAME,
    handle_bool_env_var,
)
from zenml.enums import PermissionType, StackComponentType, StoreType
from zenml.exceptions import (
    AlreadyExistsException,
    EntityExistsError,
    IllegalOperationError,
    InitializationException,
    ValidationError,
)
from zenml.io import fileio
from zenml.logger import get_logger
from zenml.models import (
    ArtifactRequestModel,
    ComponentRequestModel,
    ComponentUpdateModel,
    FlavorRequestModel,
    PipelineRequestModel,
    PipelineResponseModel,
    PipelineRunRequestModel,
    PipelineRunResponseModel,
    ProjectRequestModel,
    ProjectResponseModel,
    ProjectUpdateModel,
    RoleAssignmentRequestModel,
    RoleAssignmentResponseModel,
    RoleRequestModel,
    RoleResponseModel,
    RoleUpdateModel,
    StackRequestModel,
    StackResponseModel,
    StackUpdateModel,
    StepRunRequestModel,
    TeamRequestModel,
    TeamResponseModel,
    UserRequestModel,
    UserResponseModel,
    UserUpdateModel,
)
from zenml.models.base_models import BaseResponseModel
from zenml.models.team_models import TeamUpdateModel
from zenml.utils import io_utils
from zenml.utils.analytics_utils import AnalyticsEvent, track
from zenml.utils.filesync_model import FileSyncModel

if TYPE_CHECKING:
    from zenml.config.pipeline_configurations import PipelineSpec
    from zenml.models import ComponentResponseModel, FlavorResponseModel
    from zenml.stack import Stack, StackComponentConfig
    from zenml.zen_stores.base_zen_store import BaseZenStore

logger = get_logger(__name__)
AnyResponseModel = TypeVar("AnyResponseModel", bound=BaseResponseModel)


class ClientConfiguration(FileSyncModel):
    """Pydantic object used for serializing client configuration options."""

    _active_project: Optional["ProjectResponseModel"] = None
    active_project_id: Optional[UUID]
    active_stack_id: Optional[UUID]

    @property
    def active_project(self) -> ProjectResponseModel:
        """Get the active project for the local client.

        Returns:
            The active project.

        Raises:
            RuntimeError: If no active project is set.
        """
        if self._active_project:
            return self._active_project
        else:
            raise RuntimeError(
                "No active project is configured. Run "
                "`zenml project set PROJECT_NAME` to set the active "
                "project."
            )

    def set_active_project(self, project: "ProjectResponseModel") -> None:
        """Set the project for the local client.

        Args:
            project: The project to set active.
        """
        self._active_project = project
        self.active_project_id = project.id

    def set_active_stack(self, stack: "StackResponseModel") -> None:
        """Set the stack for the local client.

        Args:
            stack: The stack to set active.
        """
        self.active_stack_id = stack.id

    class Config:
        """Pydantic configuration class."""

        # Validate attributes when assigning them. We need to set this in order
        # to have a mix of mutable and immutable attributes
        validate_assignment = True
        # Allow extra attributes from configs of previous ZenML versions to
        # permit downgrading
        extra = "allow"
        # all attributes with leading underscore are private and therefore
        # are mutable and not included in serialization
        underscore_attrs_are_private = True


class ClientMetaClass(ABCMeta):
    """Client singleton metaclass.

    This metaclass is used to enforce a singleton instance of the Client
    class with the following additional properties:

    * the singleton Client instance is created on first access to reflect
    the global configuration and local client configuration.
    * the Client shouldn't be accessed from within pipeline steps (a warning
    is logged if this is attempted).
    """

    def __init__(cls, *args: Any, **kwargs: Any) -> None:
        """Initialize the Client class.

        Args:
            *args: Positional arguments.
            **kwargs: Keyword arguments.
        """
        super().__init__(*args, **kwargs)
        cls._global_client: Optional["Client"] = None

    def __call__(cls, *args: Any, **kwargs: Any) -> "Client":
        """Create or return the global Client instance.

        If the Client constructor is called with custom arguments,
        the singleton functionality of the metaclass is bypassed: a new
        Client instance is created and returned immediately and without
        saving it as the global Client singleton.

        Args:
            *args: Positional arguments.
            **kwargs: Keyword arguments.

        Returns:
            Client: The global Client instance.
        """
        if args or kwargs:
            return cast("Client", super().__call__(*args, **kwargs))

        if not cls._global_client:
            cls._global_client = cast(
                "Client", super().__call__(*args, **kwargs)
            )

        return cls._global_client


class Client(metaclass=ClientMetaClass):
    """ZenML client class.

    The ZenML client manages configuration options for ZenML stacks as well
    as their components.
    """

    def __init__(
        self,
        root: Optional[Path] = None,
    ) -> None:
        """Initializes the global client instance.

        Client is a singleton class: only one instance can exist. Calling
        this constructor multiple times will always yield the same instance (see
        the exception below).

        The `root` argument is only meant for internal use and testing purposes.
        User code must never pass them to the constructor.
        When a custom `root` value is passed, an anonymous Client instance
        is created and returned independently of the Client singleton and
        that will have no effect as far as the rest of the ZenML core code is
        concerned.

        Instead of creating a new Client instance to reflect a different
        repository root, to change the active root in the global Client,
        call `Client().activate_root(<new-root>)`.

        Args:
            root: (internal use) custom root directory for the client. If
                no path is given, the repository root is determined using the
                environment variable `ZENML_REPOSITORY_PATH` (if set) and by
                recursively searching in the parent directories of the
                current working directory. Only used to initialize new
                clients internally.
        """
        self._root: Optional[Path] = None
        self._config: Optional[ClientConfiguration] = None

        self._set_active_root(root)

    @classmethod
    def get_instance(cls) -> Optional["Client"]:
        """Return the Client singleton instance.

        Returns:
            The Client singleton instance or None, if the Client hasn't
            been initialized yet.
        """
        return cls._global_client

    @classmethod
    def _reset_instance(cls, client: Optional["Client"] = None) -> None:
        """Reset the Client singleton instance.

        This method is only meant for internal use and testing purposes.

        Args:
            client: The Client instance to set as the global singleton.
                If None, the global Client singleton is reset to an empty
                value.
        """
        cls._global_client = client

    def _set_active_root(self, root: Optional[Path] = None) -> None:
        """Set the supplied path as the repository root.

        If a client configuration is found at the given path or the
        path, it is loaded and used to initialize the client.
        If no client configuration is found, the global configuration is
        used instead to manage the active stack, project etc.

        Args:
            root: The path to set as the active repository root. If not set,
                the repository root is determined using the environment
                variable `ZENML_REPOSITORY_PATH` (if set) and by recursively
                searching in the parent directories of the current working
                directory.
        """
        enable_warnings = handle_bool_env_var(
            ENV_ZENML_ENABLE_REPO_INIT_WARNINGS, True
        )
        self._root = self.find_repository(root, enable_warnings=enable_warnings)

        if not self._root:
            if enable_warnings:
                logger.info("Running without an active repository root.")
        else:
            logger.debug("Using repository root %s.", self._root)
            self._config = self._load_config()

        # Sanitize the client configuration to reflect the current
        # settings
        self._sanitize_config()

    def _config_path(self) -> Optional[str]:
        """Path to the client configuration file.

        Returns:
            Path to the client configuration file or None if the client
            root has not been initialized yet.
        """
        if not self.config_directory:
            return None
        return str(self.config_directory / "config.yaml")

    def _sanitize_config(self) -> None:
        """Sanitize and save the client configuration.

        This method is called to ensure that the client configuration
        doesn't contain outdated information, such as an active stack or
        project that no longer exists.
        """
        if not self._config:
            return

        active_project, active_stack = self.zen_store.validate_active_config(
            self._config.active_project_id,
            self._config.active_stack_id,
            config_name="repo",
        )
        self._config.set_active_stack(active_stack)
        self._config.set_active_project(active_project)

    def _load_config(self) -> Optional[ClientConfiguration]:
        """Loads the client configuration from disk.

        This happens if the client has an active root and the configuration
        file exists. If the configuration file doesn't exist, an empty
        configuration is returned.

        Returns:
            Loaded client configuration or None if the client does not
            have an active root.
        """
        config_path = self._config_path()
        if not config_path:
            return None

        # load the client configuration file if it exists, otherwise use
        # an empty configuration as default
        if fileio.exists(config_path):
            logger.debug(f"Loading client configuration from {config_path}.")
        else:
            logger.debug(
                "No client configuration file found, creating default "
                "configuration."
            )

        return ClientConfiguration(config_path)

    @staticmethod
    @track(event=AnalyticsEvent.INITIALIZE_REPO)
    def initialize(
        root: Optional[Path] = None,
    ) -> None:
        """Initializes a new ZenML repository at the given path.

        Args:
            root: The root directory where the repository should be created.
                If None, the current working directory is used.

        Raises:
            InitializationException: If the root directory already contains a
                ZenML repository.
        """
        root = root or Path.cwd()
        logger.debug("Initializing new repository at path %s.", root)
        if Client.is_repository_directory(root):
            raise InitializationException(
                f"Found existing ZenML repository at path '{root}'."
            )

        config_directory = str(root / REPOSITORY_DIRECTORY_NAME)
        io_utils.create_dir_recursive_if_not_exists(config_directory)
        # Initialize the repository configuration at the custom path
        Client(root=root)

    @property
    def uses_local_configuration(self) -> bool:
        """Check if the client is using a local configuration.

        Returns:
            True if the client is using a local configuration,
            False otherwise.
        """
        return self._config is not None

    @staticmethod
    def is_repository_directory(path: Path) -> bool:
        """Checks whether a ZenML client exists at the given path.

        Args:
            path: The path to check.

        Returns:
            True if a ZenML client exists at the given path,
            False otherwise.
        """
        config_dir = path / REPOSITORY_DIRECTORY_NAME
        return fileio.isdir(str(config_dir))

    @staticmethod
    def find_repository(
        path: Optional[Path] = None, enable_warnings: bool = False
    ) -> Optional[Path]:
        """Search for a ZenML repository directory.

        Args:
            path: Optional path to look for the repository. If no path is
                given, this function tries to find the repository using the
                environment variable `ZENML_REPOSITORY_PATH` (if set) and
                recursively searching in the parent directories of the current
                working directory.
            enable_warnings: If `True`, warnings are printed if the repository
                root cannot be found.

        Returns:
            Absolute path to a ZenML repository directory or None if no
            repository directory was found.
        """
        if not path:
            # try to get path from the environment variable
            env_var_path = os.getenv(ENV_ZENML_REPOSITORY_PATH)
            if env_var_path:
                path = Path(env_var_path)

        if path:
            # explicit path via parameter or environment variable, don't search
            # parent directories
            search_parent_directories = False
            warning_message = (
                f"Unable to find ZenML repository at path '{path}'. Make sure "
                f"to create a ZenML repository by calling `zenml init` when "
                f"specifying an explicit repository path in code or via the "
                f"environment variable '{ENV_ZENML_REPOSITORY_PATH}'."
            )
        else:
            # try to find the repository in the parent directories of the
            # current working directory
            path = Path.cwd()
            search_parent_directories = True
            warning_message = (
                f"Unable to find ZenML repository in your current working "
                f"directory ({path}) or any parent directories. If you "
                f"want to use an existing repository which is in a different "
                f"location, set the environment variable "
                f"'{ENV_ZENML_REPOSITORY_PATH}'. If you want to create a new "
                f"repository, run `zenml init`."
            )

        def _find_repository_helper(path_: Path) -> Optional[Path]:
            """Recursively search parent directories for a ZenML repository.

            Args:
                path_: The path to search.

            Returns:
                Absolute path to a ZenML repository directory or None if no
                repository directory was found.
            """
            if Client.is_repository_directory(path_):
                return path_

            if not search_parent_directories or io_utils.is_root(str(path_)):
                return None

            return _find_repository_helper(path_.parent)

        repository_path = _find_repository_helper(path)

        if repository_path:
            return repository_path.resolve()
        if enable_warnings:
            logger.warning(warning_message)
        return None

    @property
    def zen_store(self) -> "BaseZenStore":
        """Shortcut to return the global zen store.

        Returns:
            The global zen store.
        """
        return GlobalConfiguration().zen_store

    @property
    def root(self) -> Optional[Path]:
        """The root directory of this client.

        Returns:
            The root directory of this client, or None, if the client
            has not been initialized.
        """
        return self._root

    @property
    def config_directory(self) -> Optional[Path]:
        """The configuration directory of this client.

        Returns:
            The configuration directory of this client, or None, if the
            client doesn't have an active root.
        """
        if not self.root:
            return None
        return self.root / REPOSITORY_DIRECTORY_NAME

    def activate_root(self, root: Optional[Path] = None) -> None:
        """Set the active repository root directory.

        Args:
            root: The path to set as the active repository root. If not set,
                the repository root is determined using the environment
                variable `ZENML_REPOSITORY_PATH` (if set) and by recursively
                searching in the parent directories of the current working
                directory.
        """
        self._set_active_root(root)

    @track(event=AnalyticsEvent.SET_PROJECT)
    def set_active_project(
        self, project_name_or_id: Union[str, UUID]
    ) -> "ProjectResponseModel":
        """Set the project for the local client.

        Args:
            project_name_or_id: The name or ID of the project to set active.

        Returns:
            The model of the active project.
        """
        project = self.zen_store.get_project(
            project_name_or_id=project_name_or_id
        )  # raises KeyError
        if self._config:
            self._config.set_active_project(project)
        else:
            # set the active project globally only if the client doesn't use
            # a local configuration
            GlobalConfiguration().set_active_project(project)
        return project

    # ---- #
    # USER #
    # ---- #

    @property
    def active_user(self) -> "UserResponseModel":
        """Get the user that is currently in use.

        Returns:
            The active user.
        """
        return self.zen_store.active_user

    def create_user(
        self,
        name: str,
        initial_role: Optional[str] = None,
        password: Optional[str] = None,
    ) -> UserResponseModel:
        """Create a new user.

        Args:
            name: The name of the user.
            initial_role: Optionally, an initial role to assign to the user.
            password: The password of the user. If not provided, the user will
                be created with empty password.

        Returns:
            The model of the created user.
        """
        user = UserRequestModel(name=name, password=password or None)
        if self.zen_store.type != StoreType.REST:
            user.active = password != ""
        else:
            user.active = True

        created_user = self.zen_store.create_user(user=user)

        if initial_role:
            self.create_role_assignment(
                role_name_or_id=initial_role,
                user_or_team_name_or_id=created_user.id,
                project_name_or_id=None,
                is_user=True,
            )

        return created_user

    def get_user(
        self, name_id_or_prefix: Union[str, UUID]
    ) -> UserResponseModel:
        """Gets a user.

        Args:
            name_id_or_prefix: The name or ID of the user.

        Returns:
            The User
        """
        return self._get_entity_by_id_or_name_or_prefix(
            response_model=UserResponseModel,
            get_method=self.zen_store.get_user,
            list_method=self.zen_store.list_users,
            name_id_or_prefix=name_id_or_prefix,
        )

    def list_users(self, name: Optional[str] = None) -> List[UserResponseModel]:
        """List all users.

        Args:
            name: The name to filter by

        Returns:
            The User
        """
        return self.zen_store.list_users(name=name)

    def delete_user(self, user_name_or_id: str) -> None:
        """Delete a user.

        Args:
            user_name_or_id: The name or ID of the user to delete.
        """
        user = self.get_user(user_name_or_id)
        self.zen_store.delete_user(user_name_or_id=user.name)

    def update_user(
        self,
        user_name_or_id: Union[str, UUID],
        updated_name: Optional[str] = None,
        updated_full_name: Optional[str] = None,
        updated_email: Optional[str] = None,
        updated_email_opt_in: Optional[bool] = None,
    ) -> UserResponseModel:
        """Update a user.

        Args:
            user_name_or_id: The name or ID of the user to update.
            updated_name: The new name of the user.
            updated_full_name: The new full name of the user.
            updated_email: The new email of the user.
            updated_email_opt_in: The new email opt-in status of the user.

        Returns:
            The updated user.
        """
        user = self.get_user(name_id_or_prefix=user_name_or_id)
        user_update = UserUpdateModel()
        if updated_name:
            user_update.name = updated_name
        if updated_full_name:
            user_update.full_name = updated_full_name
        if updated_email is not None:
            user_update.email = updated_email
            user_update.email_opted_in = (
                updated_email_opt_in or user.email_opted_in
            )
        if updated_email_opt_in is not None:
            user_update.email_opted_in = updated_email_opt_in

        return self.zen_store.update_user(
            user_id=user.id, user_update=user_update
        )

    # ---- #
    # TEAM #
    # ---- #

    def get_team(
        self, name_id_or_prefix: Union[str, UUID]
    ) -> TeamResponseModel:
        """Gets a team.

        Args:
            name_id_or_prefix: The name or ID of the team.

        Returns:
            The Team
        """
        return self._get_entity_by_id_or_name_or_prefix(
            response_model=TeamResponseModel,
            get_method=self.zen_store.get_team,
            list_method=self.zen_store.list_teams,
            name_id_or_prefix=name_id_or_prefix,
        )

    def list_teams(self, name: Optional[str] = None) -> List[TeamResponseModel]:
        """List all teams.

        Args:
            name: The name to filter by

        Returns:
            The Team
        """
        return self.zen_store.list_teams(name=name)

    def create_team(
        self, name: str, users: Optional[List[str]] = None
    ) -> TeamResponseModel:
        """Create a team.

        Args:
            name: Name of the team.
            users: Users to add to the team.

        Returns:
            The created team.
        """
        user_list = []
        if users:
            for user_name_or_id in users:
                user_list.append(
                    self.get_user(name_id_or_prefix=user_name_or_id).id
                )

        team = TeamRequestModel(name=name, users=user_list)

        return self.zen_store.create_team(team=team)

    def delete_team(self, team_name_or_id: str) -> None:
        """Delete a team.

        Args:
            team_name_or_id: The name or ID of the team to delete.
        """
        team = self.get_team(team_name_or_id)
        self.zen_store.delete_team(team_name_or_id=team.name)

    def update_team(
        self,
        team_name_or_id: str,
        new_name: Optional[str] = None,
        remove_users: Optional[List[str]] = None,
        add_users: Optional[List[str]] = None,
    ) -> TeamResponseModel:
        """Update a team.

        Args:
            team_name_or_id: The name or ID of the team to update.
            new_name: The new name of the team.
            remove_users: The users to remove from the team.
            add_users: The users to add to the team.

        Returns:
            The updated team.

        Raises:
            RuntimeError: If the same user is in both `remove_users` and
                `add_users`.
        """
        team = self.get_team(team_name_or_id)

        team_update = TeamUpdateModel()

        if new_name:
            team_update.name = new_name

        if remove_users is not None and add_users is not None:
            union_add_rm = set(remove_users) & set(add_users)
            if union_add_rm:
                raise RuntimeError(
                    f"The `remove_user` and `add_user` "
                    f"options both contain the same value(s): "
                    f"`{union_add_rm}`. Please rerun command and make sure "
                    f"that the same user does not show up for "
                    f"`remove_user` and `add_user`."
                )

        # Only if permissions are being added or removed will they need to be
        #  set for the update model
        team_users = []

        if remove_users or add_users:
            team_users = [u.id for u in team.users]
        if remove_users:
            for rm_p in remove_users:
                user = self.get_user(rm_p)
                try:
                    team_users.remove(user.id)
                except KeyError:
                    logger.warning(
                        f"Role {remove_users} was already not "
                        f"part of the '{team.name}' Team."
                    )
        if add_users:
            for add_u in add_users:
                team_users.append(self.get_user(add_u).id)

        if team_users:
            team_update.users = team_users

        return self.zen_store.update_team(
            team_id=team.id, team_update=team_update
        )

    # ----- #
    # ROLES #
    # ----- #

    def get_role(
        self, name_id_or_prefix: Union[str, UUID]
    ) -> RoleResponseModel:
        """Gets a role.

        Args:
            name_id_or_prefix: The name or ID of the role.

        Returns:
            The fetched role.
        """
        return self._get_entity_by_id_or_name_or_prefix(
            response_model=RoleResponseModel,
            get_method=self.zen_store.get_role,
            list_method=self.zen_store.list_roles,
            name_id_or_prefix=name_id_or_prefix,
        )

    def list_roles(self, name: Optional[str] = None) -> List[RoleResponseModel]:
        """Fetches roles.

        Args:
            name: The name of the roles.

        Returns:
            The list of roles.
        """
        return self.zen_store.list_roles(name=name)

    def create_role(
        self, name: str, permissions_list: List[str]
    ) -> RoleResponseModel:
        """Creates a role.

        Args:
            name: The name for the new role.
            permissions_list: The permissions to attach to this role.

        Returns:
            The newly created role.
        """
        permissions: Set[PermissionType] = set()
        for permission in permissions_list:
            if permission in PermissionType.values():
                permissions.add(PermissionType(permission))

        new_role = RoleRequestModel(name=name, permissions=permissions)
        return self.zen_store.create_role(new_role)

    def update_role(
        self,
        name_id_or_prefix: str,
        new_name: Optional[str] = None,
        remove_permission: Optional[List[str]] = None,
        add_permission: Optional[List[str]] = None,
    ) -> RoleResponseModel:
        """Updates a role.

        Args:
            name_id_or_prefix: The name or ID of the role.
            new_name: The new name for the role
            remove_permission: Permissions to remove from this role.
            add_permission: Permissions to add to this role.

        Returns:
            The updated role.

        Raises:
            RuntimeError: If the same permission is in both the
                `remove_permission` and `add_permission` lists.
        """
        role = self.get_role(name_id_or_prefix=name_id_or_prefix)

        role_update = RoleUpdateModel()

        if remove_permission is not None and add_permission is not None:
            union_add_rm = set(remove_permission) & set(add_permission)
            if union_add_rm:
                raise RuntimeError(
                    f"The `remove_permission` and `add_permission` "
                    f"options both contain the same value(s): "
                    f"`{union_add_rm}`. Please rerun command and make sure "
                    f"that the same role does not show up for "
                    f"`remove_permission` and `add_permission`."
                )

        # Only if permissions are being added or removed will they need to be
        #  set for the update model
        if remove_permission or add_permission:
            role_permissions = role.permissions

            if remove_permission:
                for rm_p in remove_permission:
                    if rm_p in PermissionType:
                        try:
                            role_permissions.remove(PermissionType(rm_p))
                        except KeyError:
                            logger.warning(
                                f"Role {remove_permission} was already not "
                                f"part of the {role} Role."
                            )
            if add_permission:
                for add_p in add_permission:
                    if add_p in PermissionType.values():
                        # Set won't throw an error if the item was already in it
                        role_permissions.add(PermissionType(add_p))

            if role_permissions is not None:
                role_update.permissions = set(role_permissions)

        if new_name:
            role_update.name = new_name

        return Client().zen_store.update_role(
            role_id=role.id, role_update=role_update
        )

    def delete_role(self, name_id_or_prefix: str) -> None:
        """Deletes a role.

        Args:
            name_id_or_prefix: The name or ID of the role.
        """
        self.zen_store.delete_role(role_name_or_id=name_id_or_prefix)

    # ---------------- #
    # ROLE ASSIGNMENTS #
    # ---------------- #

    def get_role_assignment(
        self,
        role_name_or_id: str,
        user_or_team_name_or_id: str,
        is_user: bool,
        project_name_or_id: Optional[str] = None,
    ) -> RoleAssignmentResponseModel:
        """Get a role assignment.

        Args:
            role_name_or_id: The name or ID of the role.
            user_or_team_name_or_id: The name or ID of the user or team.
            is_user: Whether to interpret the `user_or_team_name_or_id` field as
                user (=True) or team (=False).
            project_name_or_id: project scope within which to assign the role.

        Returns:
            The role assignment.

        Raises:
            RuntimeError: If the role assignment does not exist.
        """
        if is_user:
            role_assignments = self.zen_store.list_role_assignments(
                project_name_or_id=project_name_or_id,
                user_name_or_id=user_or_team_name_or_id,
                role_name_or_id=role_name_or_id,
            )
        else:
            role_assignments = self.zen_store.list_role_assignments(
                project_name_or_id=project_name_or_id,
                user_name_or_id=user_or_team_name_or_id,
                role_name_or_id=role_name_or_id,
            )
        # Implicit assumption is that maximally one such assignment can exist
        if role_assignments:
            return role_assignments[0]
        else:
            raise RuntimeError(
                "No such role assignment could be found for "
                f"user/team : {user_or_team_name_or_id} with "
                f"role : {role_name_or_id} within "
                f"project : {project_name_or_id}"
            )

    def create_role_assignment(
        self,
        role_name_or_id: Union[str, UUID],
        user_or_team_name_or_id: Union[str, UUID],
        is_user: bool,
        project_name_or_id: Optional[Union[str, UUID]] = None,
    ) -> RoleAssignmentResponseModel:
        """Create a role assignment.

        Args:
            role_name_or_id: Name or ID of the role to assign.
            user_or_team_name_or_id: Name or ID of the user or team to assign
                the role to.
            is_user: Whether to interpret the `user_or_team_name_or_id` field as
                user (=True) or team (=False).
            project_name_or_id: project scope within which to assign the role.

        Returns:
            The newly created role assignment.
        """
        role = self.get_role(name_id_or_prefix=role_name_or_id)
        project = None
        if project_name_or_id:
            project = self.get_project(name_id_or_prefix=project_name_or_id)
        if is_user:
            user = self.get_user(name_id_or_prefix=user_or_team_name_or_id)
            role_assignment = RoleAssignmentRequestModel(
                role=role.id,
                user=user.id,
                project=project,
                is_user=True,
            )
        else:
            team = self.get_team(name_id_or_prefix=user_or_team_name_or_id)
            role_assignment = RoleAssignmentRequestModel(
                role=role.id,
                team=team.id,
                project=project,
                is_user=False,
            )

        return self.zen_store.create_role_assignment(
            role_assignment=role_assignment
        )

    def delete_role_assignment(
        self,
        role_name_or_id: str,
        user_or_team_name_or_id: str,
        is_user: bool,
        project_name_or_id: Optional[str] = None,
    ) -> None:
        """Delete a role assignment.

        Args:
            role_name_or_id: Role to assign
            user_or_team_name_or_id: team to assign the role to
            is_user: Whether to interpret the user_or_team_name_or_id field as
                user (=True) or team (=False)
            project_name_or_id: project scope within which to assign the role
        """
        role_assignment = self.get_role_assignment(
            role_name_or_id=role_name_or_id,
            user_or_team_name_or_id=user_or_team_name_or_id,
            is_user=is_user,
            project_name_or_id=project_name_or_id,
        )
        self.zen_store.delete_role_assignment(role_assignment.id)

    def list_role_assignment(
        self,
        role_name_or_id: Optional[str] = None,
        user_name_or_id: Optional[str] = None,
        team_name_or_id: Optional[str] = None,
        project_name_or_id: Optional[str] = None,
    ) -> List[RoleAssignmentResponseModel]:
        """List role assignments.

        Args:
            role_name_or_id: Only list assignments for this role
            user_name_or_id: Only list assignments for this user
            team_name_or_id: Only list assignments for this team
            project_name_or_id: Only list assignments in this project

        Returns:
            List of role assignments
        """
        return self.zen_store.list_role_assignments(
            project_name_or_id=project_name_or_id,
            role_name_or_id=role_name_or_id,
            user_name_or_id=user_name_or_id,
            team_name_or_id=team_name_or_id,
        )

    # ------- #
    # PROJECT #
    # ------- #

    @property
    def active_project(self) -> "ProjectResponseModel":
        """Get the currently active project of the local client.

        If no active project is configured locally for the client, the
        active project in the global configuration is used instead.

        Returns:
            The active project.

        Raises:
            RuntimeError: If the active project is not set.
        """
        project: Optional["ProjectResponseModel"] = None
        if self._config:
            project = self._config.active_project

        if not project:
            project = GlobalConfiguration().get_active_project()

        if not project:
            raise RuntimeError(
                "No active project is configured. Run "
                "`zenml project set PROJECT_NAME` to set the active "
                "project."
            )

        from zenml.zen_stores.base_zen_store import DEFAULT_PROJECT_NAME

        if project.name != DEFAULT_PROJECT_NAME:
            logger.warning(
                f"You are running with a non-default project "
                f"'{project.name}'. Any stacks, components, "
                f"pipelines and pipeline runs produced in this "
                f"project will currently not be accessible through "
                f"the dashboard. However, this will be possible "
                f"in the near future."
            )
        return project

    def get_project(
        self, name_id_or_prefix: Optional[Union[UUID, str]]
    ) -> ProjectResponseModel:
        """Gets a project.

        Args:
            name_id_or_prefix: The name or ID of the project.

        Returns:
            The Project
        """
        if not name_id_or_prefix:
            return self.active_project
        return self._get_entity_by_id_or_name_or_prefix(
            response_model=ProjectResponseModel,
            get_method=self.zen_store.get_project,
            list_method=self.zen_store.list_projects,
            name_id_or_prefix=name_id_or_prefix,
        )

    def create_project(
        self, name: str, description: str
    ) -> "ProjectResponseModel":
        """Create a new project.

        Args:
            name: Name of the project.
            description: Description of the project.

        Returns:
            The created project.
        """
        return self.zen_store.create_project(
            ProjectRequestModel(name=name, description=description)
        )

    def update_project(
        self,
        name_id_or_prefix: Optional[Union[UUID, str]],
        new_name: Optional[str] = None,
        new_description: Optional[str] = None,
    ) -> "ProjectResponseModel":
        """Update a project.

        Args:
            name_id_or_prefix: Name, ID or prefix of the project to update.
            new_name: New name of the project.
            new_description: New description of the project.

        Returns:
            The updated project.
        """
        project = self.get_project(name_id_or_prefix=name_id_or_prefix)
        project_update = ProjectUpdateModel()
        if new_name:
            project_update.name = new_name
        if new_description:
            project_update.description = new_description
        return self.zen_store.update_project(
            project_id=project.id,
            project_update=project_update,
        )

    def delete_project(self, project_name_or_id: str) -> None:
        """Delete a project.

        Args:
            project_name_or_id: The name or ID of the project to delete.

        Raises:
            IllegalOperationError: If the project to delete is the active
                project.
        """
        project = self.zen_store.get_project(project_name_or_id)
        if self.active_project.id == project.id:
            raise IllegalOperationError(
                f"Project '{project_name_or_id}' cannot be deleted since it is "
                "currently active. Please set another project as active first."
            )
        self.zen_store.delete_project(project_name_or_id=project_name_or_id)

    # ------ #
    # STACKS #
    # ------ #
    @property
    def active_stack_model(self) -> "StackResponseModel":
        """The model of the active stack for this client.

        If no active stack is configured locally for the client, the active
        stack in the global configuration is used instead.

        Returns:
            The model of the active stack for this client.

        Raises:
            RuntimeError: If the active stack is not set.
        """
        stack: Optional["StackResponseModel"] = None

        if ENV_ZENML_ACTIVE_STACK_ID in os.environ:
            return self.get_stack(ENV_ZENML_ACTIVE_STACK_ID)

        if self._config:
            stack = self.get_stack(self._config.active_stack_id)

        if not stack:
            stack = self.get_stack(GlobalConfiguration().get_active_stack_id())

        if not stack:
            raise RuntimeError(
                "No active stack is configured. Run "
                "`zenml stack set PROJECT_NAME` to set the active "
                "stack."
            )

        return stack

    @property
    def active_stack(self) -> "Stack":
        """The active stack for this client.

        Returns:
            The active stack for this client.
        """
        from zenml.stack.stack import Stack

        return Stack.from_model(self.active_stack_model)

    def get_stack(
        self, name_id_or_prefix: Optional[Union[UUID, str]] = None
    ) -> "StackResponseModel":
        """Get a stack by name, ID or prefix.

        If no name, ID or prefix is provided, the active stack is returned.

        Args:
            name_id_or_prefix: The name, ID or prefix of the stack.

        Returns:
            The stack.
        """
        if name_id_or_prefix is not None:
            return self._get_entity_by_id_or_name_or_prefix(
                response_model=StackResponseModel,
                get_method=self.zen_store.get_stack,
                list_method=self.zen_store.list_stacks,
                name_id_or_prefix=name_id_or_prefix,
            )
        else:
            return self.active_stack_model

    def create_stack(
        self,
        name: str,
        components: Dict[StackComponentType, Union[str, UUID]],
        is_shared: bool = False,
    ) -> "StackResponseModel":
        """Registers a stack and its components.

        Args:
            name: The name of the stack to register.
            components: dictionary which maps component types to component names
            is_shared: boolean to decide whether the stack is shared

        Returns:
            The model of the registered stack.

        Raises:
            ValueError: If the stack contains private components and is
                attempted to be registered as shared.
        """
        stack_components = dict()

        for c_type, c_identifier in components.items():
            if c_identifier:
                component = self.get_stack_component(
                    name_id_or_prefix=c_identifier,
                    component_type=c_type,
                )
                stack_components[c_type] = [component.id]

                if is_shared:
                    if not component.is_shared:
                        raise ValueError(
                            "You attempted to include a private "
                            f"{c_type} {name} in a shared stack. This "
                            f"is not supported. You can either share"
                            f" the {c_type} with the following "
                            f"command: \n `zenml {c_type.replace('_', '-')} "
                            f"share`{component.id}`\n "
                            f"or create the stack privately and "
                            f"then share it and all of its components using: "
                            f"\n `zenml stack share {name} -r`"
                        )

        stack = StackRequestModel(
            name=name,
            components=stack_components,
            is_shared=is_shared,
            project=self.active_project.id,
            user=self.active_user.id,
        )

        self._validate_stack_configuration(stack=stack)

        return self.zen_store.create_stack(stack=stack)

    def update_stack(
        self,
        name_id_or_prefix: Optional[Union[UUID, str]] = None,
        name: Optional[str] = None,
        is_shared: Optional[bool] = None,
        description: Optional[str] = None,
        component_updates: Optional[
            Dict[StackComponentType, List[Union[UUID, str]]]
        ] = None,
    ) -> "StackResponseModel":
        """Updates a stack and its components.

        Args:
            name_id_or_prefix: The name, id or prefix of the stack to update.
            name: the new name of the stack.
            is_shared: the new shared status of the stack.
            description: the new description of the stack.
            component_updates: dictionary which maps stack component types to
                lists of new stack component names or ids.

        Returns:
            The model of the updated stack.

        Raises:
            ValueError: If the stack contains private components and is
                attempted to be shared.
            EntityExistsError: If the stack name is already taken.
        """
        # First, get the stack
        stack = self.get_stack(name_id_or_prefix=name_id_or_prefix)

        # Create the update model
        update_model = StackUpdateModel(
            project=self.active_project.id,
            user=self.active_user.id,
        )

        if name:
            shared_status = is_shared or stack.is_shared

            existing_stacks = self.list_stacks(
                name=name, is_shared=shared_status
            )
            if existing_stacks:
                raise EntityExistsError(
                    "There are already existing stacks with the name "
                    f"'{name}'."
                )

            update_model.name = name

        if is_shared:
            current_name = update_model.name or stack.name
            existing_stacks = self.list_stacks(
                name=current_name, is_shared=True
            )
            if existing_stacks:
                raise EntityExistsError(
                    "There are already existing shared stacks with the name "
                    f"'{current_name}'."
                )

            for component_type, components in stack.components.items():
                for c in components:
                    if not c.is_shared:
                        raise ValueError(
                            f"A Stack can only be shared when all its "
                            f"components are also shared. Component "
                            f"'{component_type}:{c.name}' is not shared. Set "
                            f"the {component_type} to shared like this and "
                            f"then try re-sharing your stack:\n "
                            f"`zenml {component_type.replace('_', '-')} "
                            f"share {c.id}`\nAlternatively, you can rerun "
                            f"your command with `-r` to recursively "
                            f"share all components within the stack."
                        )

            update_model.is_shared = is_shared

        if description:
            update_model.description = description

        # Get the current components
        if component_updates:
            components_dict = {}
            for component_type, component_list in stack.components.items():
                components_dict[component_type] = [c.id for c in component_list]

            for component_type, component_id_list in component_updates.items():
                if component_id_list is not None:
                    components_dict[component_type] = [
                        self.get_stack_component(
                            name_id_or_prefix=c,
                            component_type=component_type,
                        ).id
                        for c in component_id_list
                    ]

            update_model.components = components_dict

        return self.zen_store.update_stack(
            stack_id=stack.id,
            stack_update=update_model,
        )

    def delete_stack(self, name_id_or_prefix: Union[str, UUID]) -> None:
        """Deregisters a stack.

        Args:
            name_id_or_prefix: The name, id or prefix id of the stack
                to deregister.

        Raises:
            ValueError: If the stack is the currently active stack for this
                client.
        """
        stack = self.get_stack(name_id_or_prefix=name_id_or_prefix)

        if stack.id == self.active_stack_model.id:
            raise ValueError(
                f"Unable to deregister active stack '{stack.name}'. Make "
                f"sure to designate a new active stack before deleting this "
                f"one."
            )

        cfg = GlobalConfiguration()
        if stack.id == cfg.active_stack_id:
            raise ValueError(
                f"Unable to deregister '{stack.name}' as it is the active "
                f"stack within your global configuration. Make "
                f"sure to designate a new active stack before deleting this "
                f"one."
            )

        self.zen_store.delete_stack(stack_id=stack.id)
        logger.info("Deregistered stack with name '%s'.", stack.name)

    def list_stacks(
        self,
        project_name_or_id: Optional[Union[str, UUID]] = None,
        user_name_or_id: Optional[Union[str, UUID]] = None,
        component_id: Optional[UUID] = None,
        name: Optional[str] = None,
        is_shared: Optional[bool] = None,
    ) -> List["StackResponseModel"]:
        """Lists all stacks.

        Args:
            project_name_or_id: The name or id of the project to filter by.
            user_name_or_id: The name or id of the user to filter by.
            component_id: The id of the component to filter by.
            name: The name of the stack to filter by.
            is_shared: The shared status of the stack to filter by.

        Returns:
            A list of stacks.
        """
        return self.zen_store.list_stacks(
            project_name_or_id=project_name_or_id or self.active_project.id,
            user_name_or_id=user_name_or_id,
            component_id=component_id,
            name=name,
            is_shared=is_shared,
        )

    @track(event=AnalyticsEvent.SET_STACK)
    def activate_stack(self, stack_name_id_or_prefix: Union[str, UUID]) -> None:
        """Sets the stack as active.

        Args:
            stack_name_id_or_prefix: Model of the stack to activate.

        Raises:
            KeyError: If the stack is not registered.
        """
        # Make sure the stack is registered
        try:
            stack = self.get_stack(name_id_or_prefix=stack_name_id_or_prefix)

        except KeyError:
            raise KeyError(
                f"Stack '{stack_name_id_or_prefix}' cannot be activated since "
                f"it is not registered yet. Please register it first."
            )

        if self._config:
            self._config.set_active_stack(stack=stack)

        else:
            # set the active stack globally only if the client doesn't use
            # a local configuration
            GlobalConfiguration().set_active_stack(stack=stack)

    def _validate_stack_configuration(self, stack: "StackRequestModel") -> None:
        """Validates the configuration of a stack.

        Args:
            stack: The stack to validate.

        Raises:
            KeyError: If the stack references missing components.
            ValidationError: If the stack configuration is invalid.
        """
        local_components: List[str] = []
        remote_components: List[str] = []
        for component_type, component_ids in stack.components.items():
            for component_id in component_ids:
                try:
                    component = self.get_stack_component(
                        name_id_or_prefix=component_id,
                        component_type=component_type,
                    )
                except KeyError:
                    raise KeyError(
                        f"Cannot register stack '{stack.name}' since it has an "
                        f"unregistered {component_type} with id "
                        f"'{component_id}'."
                    )
            # Get the flavor model
            flavor_model = self.get_flavor_by_name_and_type(
                name=component.flavor, component_type=component.type
            )

            # Create and validate the configuration
            from zenml.stack import Flavor

            flavor = Flavor.from_model(flavor_model)
            configuration = flavor.config_class(**component.configuration)
            if configuration.is_local:
                local_components.append(
                    f"{component.type.value}: {component.name}"
                )
            elif configuration.is_remote:
                remote_components.append(
                    f"{component.type.value}: {component.name}"
                )

        if local_components and remote_components:
            logger.warning(
                f"You are configuring a stack that is composed of components "
                f"that are relying on local resources "
                f"({', '.join(local_components)}) as well as "
                f"components that are running remotely "
                f"({', '.join(remote_components)}). This is not recommended as "
                f"it can lead to unexpected behavior, especially if the remote "
                f"components need to access the local resources. Please make "
                f"sure that your stack is configured correctly, or try to use "
                f"component flavors or configurations that do not require "
                f"local resources."
            )

        if not stack.is_valid:
            raise ValidationError(
                "Stack configuration is invalid. A valid"
                "stack must contain an Artifact Store and "
                "an Orchestrator."
            )

    # .------------.
    # | COMPONENTS |
    # '------------'
    def get_stack_component(
        self,
        component_type: StackComponentType,
        name_id_or_prefix: Optional[Union[str, UUID]] = None,
    ) -> "ComponentResponseModel":
        """Fetches a registered stack component.

        If the name_id_or_prefix is provided, it will try to fetch the component
        with the corresponding identifier. If not, it will try to fetch the
        active component of the given type.

        Args:
            component_type: The type of the component to fetch
            name_id_or_prefix: The id of the component to fetch.

        Returns:
            The registered stack component.

        Raises:
            KeyError: If no name_id_or_prefix is provided and no such component
                is part of the active stack.
        """
        if name_id_or_prefix is not None:
            return self._get_component_by_id_or_name_or_prefix(
                name_id_or_prefix=name_id_or_prefix,
                component_type=component_type,
            )
        else:
            components = self.active_stack_model.components.get(
                component_type, None
            )
            if components is None:
                raise KeyError(
                    "No name_id_or_prefix provided and there is no active "
                    f"{component_type} in the current active stack."
                )

            return components[0]

    def list_stack_components(
        self,
        project_name_or_id: Optional[Union[str, UUID]] = None,
        user_name_or_id: Optional[Union[str, UUID]] = None,
        component_type: Optional[str] = None,
        flavor_name: Optional[str] = None,
        name: Optional[str] = None,
        is_shared: Optional[bool] = None,
    ) -> List["ComponentResponseModel"]:
        """Lists all registered stack components.

        Args:
            project_name_or_id: The name or id of the project to filter by.
            user_name_or_id: The name or id of the user to filter by.
            component_type: The type of the component to filter by.
            flavor_name: The name of the flavor to filter by.
            name: The name of the component to filter by.
            is_shared: The shared status of the component to filter by.

        Returns:
            A list of stack components.
        """
        return self.zen_store.list_stack_components(
            project_name_or_id=project_name_or_id or self.active_project.id,
            user_name_or_id=user_name_or_id,
            type=component_type,
            flavor_name=flavor_name,
            name=name,
            is_shared=is_shared,
        )

    def create_stack_component(
        self,
        name: str,
        flavor: str,
        component_type: StackComponentType,
        configuration: Dict[str, str],
        is_shared: bool = False,
    ) -> "ComponentResponseModel":
        """Registers a stack component.

        Args:
            name: The name of the stack component.
            flavor: The flavor of the stack component.
            component_type: The type of the stack component.
            configuration: The configuration of the stack component.
            is_shared: Whether the stack component is shared or not.

        Returns:
            The model of the registered component.
        """
        # Get the flavor model
        flavor_model = self.get_flavor_by_name_and_type(
            name=flavor,
            component_type=component_type,
        )

        # Create and validate the configuration
        from zenml.stack import Flavor

        flavor_class = Flavor.from_model(flavor_model)
        configuration_obj = flavor_class.config_class(**configuration)

        self._validate_stack_component_configuration(
            component_type, configuration=configuration_obj
        )

        create_component_model = ComponentRequestModel(
            name=name,
            type=component_type,
            flavor=flavor,
            configuration=configuration,
            is_shared=is_shared,
            user=self.active_user.id,
            project=self.active_project.id,
        )

        # Register the new model
        return self.zen_store.create_stack_component(
            component=create_component_model
        )

    def update_stack_component(
        self,
        name_id_or_prefix: Optional[Union[UUID, str]],
        component_type: StackComponentType,
        name: Optional[str] = None,
        configuration: Optional[Dict[str, Any]] = None,
        is_shared: Optional[bool] = None,
    ) -> "ComponentResponseModel":
        """Updates a stack component.

        Args:
            name_id_or_prefix: The name, id or prefix of the stack component to
                update.
            component_type: The type of the stack component to update.
            name: The new name of the stack component.
            configuration: The new configuration of the stack component.
            is_shared: The new shared status of the stack component.

        Returns:
            The updated stack component.

        Raises:
            EntityExistsError: If the new name is already taken.
        """
        # Get the existing component model
        component = self.get_stack_component(
            name_id_or_prefix=name_id_or_prefix,
            component_type=component_type,
        )

        update_model = ComponentUpdateModel(
            project=self.active_project.id,
            user=self.active_user.id,
        )

        if name is not None:
            shared_status = is_shared or component.is_shared

            existing_components = self.list_stack_components(
                name=name,
                is_shared=shared_status,
                component_type=component_type,
            )
            if existing_components:
                raise EntityExistsError(
                    f"There are already existing "
                    f"{'shared' if shared_status else 'unshared'} components "
                    f"with the name '{name}'."
                )
            update_model.name = name

        if is_shared is not None:
            current_name = update_model.name or component.name
            existing_components = self.list_stack_components(
                name=current_name, is_shared=True, component_type=component_type
            )
            if any([e.id != component.id for e in existing_components]):
                raise EntityExistsError(
                    f"There are already existing shared components with "
                    f"the name '{current_name}'"
                )
            update_model.is_shared = is_shared

        if configuration is not None:
            existing_configuration = component.configuration
            existing_configuration.update(configuration)

            existing_configuration = {
                k: v for k, v in existing_configuration.items() if v is not None
            }

            flavor_model = self.get_flavor_by_name_and_type(
                name=component.flavor,
                component_type=component.type,
            )

            from zenml.stack import Flavor

            flavor = Flavor.from_model(flavor_model)
            configuration_obj = flavor.config_class(**existing_configuration)

            self._validate_stack_component_configuration(
                component.type, configuration=configuration_obj
            )
            update_model.configuration = existing_configuration

        # Send the updated component to the ZenStore
        return self.zen_store.update_stack_component(
            component_id=component.id,
            component_update=update_model,
        )

    def deregister_stack_component(
        self,
        name_id_or_prefix: Union[str, UUID],
        component_type: StackComponentType,
    ) -> None:
        """Deletes a registered stack component.

        Args:
            name_id_or_prefix: The model of the component to delete.
            component_type: The type of the component to delete.
        """
        component = self.get_stack_component(
            name_id_or_prefix=name_id_or_prefix,
            component_type=component_type,
        )

        self.zen_store.delete_stack_component(component_id=component.id)
        logger.info(
            "Deregistered stack component (type: %s) with name '%s'.",
            component.type,
            component.name,
        )

    def _validate_stack_component_configuration(
        self,
        component_type: "StackComponentType",
        configuration: "StackComponentConfig",
    ) -> None:
        """Validates the configuration of a stack component.

        Args:
            component_type: The type of the component.
            configuration: The component configuration to validate.
        """
        from zenml.enums import StoreType

        if configuration.is_remote and self.zen_store.is_local_store():
            if self.zen_store.type != StoreType.REST:
                logger.warning(
                    "You are configuring a stack component that is running "
                    "remotely while using a local ZenML server. The component "
                    "may not be able to reach the local ZenML server and will "
                    "therefore not be functional. Please consider deploying "
                    "and/or using a remote ZenML server instead."
                )
        elif configuration.is_local and not self.zen_store.is_local_store():
            logger.warning(
                "You are configuring a stack component that is using "
                "local resources while connected to a remote ZenML server. The "
                "stack component may not be usable from other hosts or by "
                "other users. You should consider using a non-local stack "
                "component alternative instead."
            )

    # .---------.
    # | FLAVORS |
    # '---------'

    def create_flavor(
        self,
        source: str,
        component_type: StackComponentType,
    ) -> "FlavorResponseModel":
        """Creates a new flavor.

        Args:
            source: The flavor to create.
            component_type: The type of the flavor.

        Returns:
            The created flavor (in model form).
        """
        from zenml.utils.source_utils import validate_flavor_source

        flavor = validate_flavor_source(
            source=source,
            component_type=component_type,
        )()

        create_flavor_request = FlavorRequestModel(
            source=source,
            type=flavor.type,
            name=flavor.name,
            config_schema=flavor.config_schema,
        )

        return self.zen_store.create_flavor(flavor=create_flavor_request)

    def get_flavor(self, name_id_or_prefix: str) -> "FlavorResponseModel":
        """Get a stack component flavor.

        Args:
            name_id_or_prefix: The name, ID or prefix to the id of the flavor
                to get.

        Returns:
            The stack component flavor.
        """
        return self._get_entity_by_id_or_name_or_prefix(
            response_model=FlavorResponseModel,
            get_method=self.zen_store.get_flavor,
            list_method=self.zen_store.list_flavors,
            name_id_or_prefix=name_id_or_prefix,
        )

    def delete_flavor(self, name_id_or_prefix: str) -> None:
        """Deletes a flavor.

        Args:
            name_id_or_prefix: The name, id or prefix of the id for the
                flavor to delete.
        """
        flavor = self.get_flavor(name_id_or_prefix)
        self.zen_store.delete_flavor(flavor_id=flavor.id)

        logger.info(f"Deleted flavor '{flavor.name}' of type '{flavor.type}'.")

    def list_flavors(
        self,
        project_name_or_id: Optional[Union[str, UUID]] = None,
        user_name_or_id: Optional[Union[str, UUID]] = None,
    ) -> List["FlavorResponseModel"]:
        """Fetches all the flavor models.

        Args:
            project_name_or_id: The name or id of the project to filter by.
            user_name_or_id: The name or id of the user to filter by.

        Returns:
            A list of all the flavor models.
        """
        from zenml.stack.flavor_registry import flavor_registry

        zenml_flavors = flavor_registry.flavors
        custom_flavors = self.zen_store.list_flavors(
            project_name_or_id=project_name_or_id or self.active_project.id,
            user_name_or_id=user_name_or_id,
        )
        return zenml_flavors + custom_flavors

    def get_flavors_by_type(
        self, component_type: "StackComponentType"
    ) -> List["FlavorResponseModel"]:
        """Fetches the list of flavor for a stack component type.

        Args:
            component_type: The type of the component to fetch.

        Returns:
            The list of flavors.
        """
        logger.debug(f"Fetching the flavors of type {component_type}.")

        from zenml.stack.flavor_registry import flavor_registry

        zenml_flavors = flavor_registry.get_flavors_by_type(
            component_type=component_type
        )

        custom_flavors = self.zen_store.list_flavors(
            project_name_or_id=self.active_project.id,
            component_type=component_type,
        )

        return zenml_flavors + custom_flavors

    def get_flavor_by_name_and_type(
        self, name: str, component_type: "StackComponentType"
    ) -> "FlavorResponseModel":
        """Fetches a registered flavor.

        Args:
            component_type: The type of the component to fetch.
            name: The name of the flavor to fetch.

        Returns:
            The registered flavor.

        Raises:
            KeyError: If no flavor exists for the given type and name.
        """
        logger.debug(
            f"Fetching the flavor of type {component_type} with name {name}."
        )

        from zenml.stack.flavor_registry import flavor_registry

        try:
            zenml_flavor = flavor_registry.get_flavor_by_name_and_type(
                component_type=component_type,
                name=name,
            )
        except KeyError:
            zenml_flavor = None

        custom_flavors = self.zen_store.list_flavors(
            project_name_or_id=self.active_project.id,
            component_type=component_type,
            name=name,
        )

        if custom_flavors:
            if len(custom_flavors) > 1:
                raise KeyError(
                    f"More than one flavor with name {name} and type "
                    f"{component_type} exists."
                )

            if zenml_flavor:
                # If there is one, check whether the same flavor exists as
                # a ZenML flavor to give out a warning
                logger.warning(
                    f"There is a custom implementation for the flavor "
                    f"'{name}' of a {component_type}, which is currently "
                    f"overwriting the same flavor provided by ZenML."
                )
            return custom_flavors[0]
        else:
            if zenml_flavor:
                return zenml_flavor
            else:
                raise KeyError(
                    f"No flavor with name '{name}' and type '{component_type}' "
                    "exists."
                )

    # -------------
    # - PIPELINES -
    # -------------

    def create_pipeline(
        self,
        pipeline_name: str,
        pipeline_spec: "PipelineSpec",
        pipeline_docstring: Optional[str],
    ) -> UUID:
        """Registers a pipeline in the ZenStore within the active project.

        This will do one of the following three things:
        A) If there is no pipeline with this name, register a new pipeline.
        B) If a pipeline exists that has the same config, use that pipeline.
        C) If a pipeline with different config exists, raise an error.

        Args:
            pipeline_name: The name of the pipeline to register.
            pipeline_spec: The spec of the pipeline.
            pipeline_docstring: The docstring of the pipeline.

        Returns:
            The id of the existing or newly registered pipeline.

        Raises:
            AlreadyExistsException: If there is an existing pipeline in the
                project with the same name but a different configuration.
        """
        existing_pipelines = self.zen_store.list_pipelines(
            name=pipeline_name,
            project_name_or_id=self.active_project.id,
        )

        # A) If there is no pipeline with this name, register a new pipeline.
        if len(existing_pipelines) == 0:
            create_pipeline_request = PipelineRequestModel(
                project=self.active_project.id,
                user=self.active_user.id,
                name=pipeline_name,
                spec=pipeline_spec,
                docstring=pipeline_docstring,
            )
            pipeline = self.zen_store.create_pipeline(
                pipeline=create_pipeline_request
            )
            logger.info(f"Registered new pipeline with name {pipeline.name}.")
            return pipeline.id

        else:
            if len(existing_pipelines) == 1:
                existing_pipeline = existing_pipelines[0]
                # B) If a pipeline exists that has the same config, use that
                # pipeline.
                if pipeline_spec == existing_pipeline.spec:
                    logger.debug(
                        "Did not register pipeline since it already exists."
                    )
                    return existing_pipeline.id

        # C) If a pipeline with different config exists, raise an error.
        error_msg = (
            f"Cannot run pipeline '{pipeline_name}' since this name has "
            "already been registered with a different pipeline "
            "configuration. You have three options to resolve this issue:\n"
            "1) You can register a new pipeline by changing the name "
            "of your pipeline, e.g., via `@pipeline(name='new_pipeline_name')."
            "\n2) You can execute the current run without linking it to any "
            "pipeline by setting the 'unlisted' argument to `True`, e.g., "
            "via `my_pipeline_instance.run(unlisted=True)`. "
            "Unlisted runs are not linked to any pipeline, but are still "
            "tracked by ZenML and can be accessed via the 'All Runs' tab. \n"
            "3) You can delete the existing pipeline via "
            f"`zenml pipeline delete {pipeline_name}`. This will then "
            "change all existing runs of this pipeline to become unlisted."
        )
        raise AlreadyExistsException(error_msg)

    def list_pipelines(
        self,
        project_name_or_id: Optional[Union[str, UUID]] = None,
        user_name_or_id: Optional[Union[str, UUID]] = None,
        name: Optional[str] = None,
    ) -> List[PipelineResponseModel]:
        """List pipelines.

        Args:
            project_name_or_id: If provided, only list pipelines in this
                project.
            user_name_or_id: If provided, only list pipelines from this user.
            name: If provided, only list pipelines with this name.

        Returns:
            A list of pipelines.
        """
        return self.zen_store.list_pipelines(
            project_name_or_id=project_name_or_id or self.active_project.id,
            user_name_or_id=user_name_or_id,
            name=name,
        )

    def get_pipeline(
        self, name_id_or_prefix: Union[str, UUID]
    ) -> PipelineResponseModel:
        """Get a pipeline by name, id or prefix.

        Args:
            name_id_or_prefix: The name, id or prefix of the pipeline.

        Returns:
            The pipeline.
        """
        return self._get_entity_by_id_or_name_or_prefix(
            response_model=PipelineResponseModel,
            get_method=self.zen_store.get_pipeline,
            list_method=self.zen_store.list_pipelines,
            name_id_or_prefix=name_id_or_prefix,
        )

    def delete_pipeline(self, name_id_or_prefix: Union[str, UUID]) -> None:
        """Delete a pipeline.

        Args:
            name_id_or_prefix: The name, id or prefix id of the pipeline
                to delete.
        """
        pipeline = self.get_pipeline(name_id_or_prefix=name_id_or_prefix)
        self.zen_store.delete_pipeline(pipeline_id=pipeline.id)

    # -----------------
    # - PIPELINE RUNS -
    # -----------------

    def export_pipeline_runs(self, filename: str) -> None:
        """Export all pipeline runs to a YAML file.

        Args:
            filename: The filename to export the pipeline runs to.
        """
        import json

        from zenml.utils.yaml_utils import write_yaml

        pipeline_runs = self.zen_store.list_runs(
            project_name_or_id=self.active_project.id
        )
        if not pipeline_runs:
            logger.warning("No pipeline runs found. Nothing to export.")
            return

        yaml_data: Dict[str, List[Dict[str, Any]]] = {
            "artifacts": [],
            "runs": [],
        }

        # First write all artifacts.
        artifacts = self.zen_store.list_artifacts()
        for artifact in sorted(artifacts, key=lambda x: x.created):
            artifact_dict = json.loads(artifact.json())
            yaml_data["artifacts"].append(artifact_dict)

        # Then write all pipeline runs.
        for pipeline_run in pipeline_runs:
            run_dict = json.loads(pipeline_run.json())
            run_dict["steps"] = []
            steps = self.zen_store.list_run_steps(run_id=pipeline_run.id)
            for step in steps:
                step_dict = json.loads(step.json())
                run_dict["steps"].append(step_dict)
            yaml_data["runs"].append(run_dict)

        write_yaml(filename, yaml_data)
        logger.info(
            f"Exported {len(pipeline_runs)} pipeline runs to {filename}."
        )

    def import_pipeline_runs(self, filename: str) -> None:
        """Import pipeline runs from a YAML file.

        Args:
            filename: The filename from which to import the pipeline runs.
        """
        from zenml.utils.yaml_utils import read_yaml

        step_id_mapping: Dict[str, UUID] = {}
        artifact_id_mapping: Dict[str, UUID] = {}
        yaml_data = read_yaml(filename)

        # First import all artifacts.
        for artifact_dict in yaml_data["artifacts"]:
            artifact_id = artifact_dict.pop("id")
            artifact = ArtifactModel.parse_obj(artifact_dict)
            artifact.updated = datetime.now()
            self.zen_store.create_artifact(artifact)
            artifact_id_mapping[str(artifact_id)] = artifact.id

        # Then import all pipeline runs.
        for pipeline_run_dict in yaml_data["runs"]:
            steps = pipeline_run_dict.pop("steps")
<<<<<<< HEAD
            pipeline_run_dict.pop("id")
            pipeline_run = PipelineRunModel.parse_obj(pipeline_run_dict)
            pipeline_run.updated = datetime.now()
            pipeline_run.user = self.active_user.id
            pipeline_run.project = self.active_project.id
            pipeline_run.stack_id = None
            pipeline_run.pipeline_id = None
            pipeline_run = self.zen_store.create_run(pipeline_run)
=======
            pipeline_run_dict["id"] = uuid4()
            pipeline_run_dict["user"] = self.active_user.id
            pipeline_run_dict["project"] = self.active_project.id
            pipeline_run_dict["stack"] = None
            pipeline_run_dict["pipeline"] = None
            pipeline_run = PipelineRunRequestModel.parse_obj(pipeline_run_dict)
            pipeline_run.mlmd_id = None
            pipeline_run_response = self.zen_store.create_run(pipeline_run)
>>>>>>> b391528c
            for step_dict in steps:
                step_id = step_dict.pop("id")
                step = StepRunRequestModel.parse_obj(step_dict)
                step.pipeline_run_id = pipeline_run_response.id
                step.parent_step_ids = [
                    step_id_mapping[str(parent_step_id)]
                    for parent_step_id in step.parent_step_ids
                ]
                step.input_artifacts = {
                    input_name: artifact_id_mapping[str(artifact_id)]
                    for input_name, artifact_id in step.input_artifacts.items()
                }
<<<<<<< HEAD
                step.output_artifacts = {
                    output_name: artifact_id_mapping[str(artifact_id)]
                    for output_name, artifact_id in step.output_artifacts.items()
                }
                step.updated = datetime.now()
                step = self.zen_store.create_run_step(step)
                step_id_mapping[str(step_id)] = step.id

        logger.info(
            f"Imported {len(yaml_data['runs'])} pipeline runs from "
            f"{filename}."
        )
=======
                step.mlmd_id = None
                step.mlmd_parent_step_ids = []
                step_response = self.zen_store.create_run_step(step)
                step_id_mapping[str(step_id)] = step_response.id
                for artifact_dict in artifacts:
                    artifact_id = artifact_dict.pop("id")
                    artifact = ArtifactRequestModel.parse_obj(artifact_dict)
                    artifact.parent_step_id = step_response.id
                    artifact.producer_step_id = step_id_mapping[
                        str(artifact.producer_step_id)
                    ]
                    artifact.mlmd_id = None
                    artifact.mlmd_parent_step_id = None
                    artifact.mlmd_producer_step_id = None
                    artifact_response = self.zen_store.create_artifact(artifact)
                    artifact_id_mapping[str(artifact_id)] = artifact_response.id
        logger.info(f"Imported {len(yaml_data)} pipeline runs from {filename}.")

    def migrate_pipeline_runs(
        self,
        database: str,
        database_type: str = "sqlite",
        mysql_host: Optional[str] = None,
        mysql_port: int = 3306,
        mysql_username: Optional[str] = None,
        mysql_password: Optional[str] = None,
    ) -> None:
        """Migrate pipeline runs from a metadata store of ZenML < 0.20.0.

        Args:
            database: The metadata store database from which to migrate the
                pipeline runs. Either a path to a SQLite database or a database
                name for a MySQL database.
            database_type: The type of the metadata store database
                ("sqlite" | "mysql"). Defaults to "sqlite".
            mysql_host: The host of the MySQL database.
            mysql_port: The port of the MySQL database. Defaults to 3306.
            mysql_username: The username of the MySQL database.
            mysql_password: The password of the MySQL database.

        Raises:
            NotImplementedError: If the database type is not supported.
            RuntimeError: If no pipeline runs exist.
            ValueError: If the database type is "mysql" but the MySQL host,
                username or password are not provided.
        """
        from tfx.orchestration import metadata

        from zenml.enums import ExecutionStatus
        from zenml.zen_stores.metadata_store import MetadataStore

        # Define MLMD connection config based on the database type.
        if database_type == "sqlite":
            mlmd_config = metadata.sqlite_metadata_connection_config(database)
        elif database_type == "mysql":
            if not mysql_host or not mysql_username or mysql_password is None:
                raise ValueError(
                    "Migration from MySQL requires username, password and host "
                    "to be set."
                )
            mlmd_config = metadata.mysql_metadata_connection_config(
                database=database,
                host=mysql_host,
                port=mysql_port,
                username=mysql_username,
                password=mysql_password,
            )
        else:
            raise NotImplementedError(
                "Migrating pipeline runs is only supported for SQLite and "
                "MySQL."
            )

        metadata_store = MetadataStore(config=mlmd_config)

        # Dicts to keep tracks of MLMD IDs, which we need to resolve later.
        step_mlmd_id_mapping: Dict[int, UUID] = {}
        artifact_mlmd_id_mapping: Dict[int, UUID] = {}

        # Get all pipeline runs from the metadata store.
        pipeline_runs = metadata_store.get_all_runs()
        if not pipeline_runs:
            raise RuntimeError("No pipeline runs found in the metadata store.")

        # For each run, first store the pipeline run, then all steps, then all
        # output artifacts of each step.
        # Runs, steps, and artifacts need to be sorted chronologically ensure
        # that the MLMD IDs of producer steps and parent steps can be resolved.
        for mlmd_run in sorted(pipeline_runs, key=lambda x: x.mlmd_id):
            steps = metadata_store.get_pipeline_run_steps(
                mlmd_run.mlmd_id
            ).values()

            # Mark all steps that haven't finished yet as failed.
            step_statuses = []
            for step in steps:
                status = metadata_store.get_step_status(step.mlmd_id)
                if status == ExecutionStatus.RUNNING:
                    status = ExecutionStatus.FAILED
                step_statuses.append(status)

            num_steps = len(steps)
            pipeline_run = PipelineRunRequestModel(
                id=uuid4(),
                user=self.active_user.id,  # Old user might not exist.
                project=self.active_project.id,  # Old project might not exist.
                name=mlmd_run.name,
                stack=None,  # Stack might not exist in new DB.
                pipeline=None,  # Pipeline might not exist in new DB.
                status=ExecutionStatus.run_status(step_statuses),
                pipeline_configuration=mlmd_run.pipeline_configuration,
                num_steps=num_steps,
                mlmd_id=None,  # Run might not exist in new MLMD.
            )
            new_run = self.zen_store.create_run(pipeline_run)
            for step, step_status in sorted(
                zip(steps, step_statuses), key=lambda x: x[0].mlmd_id
            ):
                parent_step_ids = [
                    step_mlmd_id_mapping[mlmd_parent_step_id]
                    for mlmd_parent_step_id in step.mlmd_parent_step_ids
                ]
                inputs = metadata_store.get_step_input_artifacts(
                    step_id=step.mlmd_id,
                    step_parent_step_ids=step.mlmd_parent_step_ids,
                )
                outputs = metadata_store.get_step_output_artifacts(
                    step_id=step.mlmd_id
                )
                input_artifacts = {
                    input_name: artifact_mlmd_id_mapping[mlmd_artifact.mlmd_id]
                    for input_name, mlmd_artifact in inputs.items()
                }
                step_run = StepRunRequestModel(
                    name=step.name,
                    pipeline_run_id=new_run.id,
                    parent_step_ids=parent_step_ids,
                    input_artifacts=input_artifacts,
                    status=step_status,
                    entrypoint_name=step.entrypoint_name,
                    parameters=step.parameters,
                    step_configuration={},
                    mlmd_parent_step_ids=[],
                    num_outputs=len(outputs),
                )
                new_step = self.zen_store.create_run_step(step_run)
                step_mlmd_id_mapping[step.mlmd_id] = new_step.id
                for output_name, mlmd_artifact in sorted(
                    outputs.items(), key=lambda x: x[1].mlmd_id
                ):
                    producer_step_id = step_mlmd_id_mapping[
                        mlmd_artifact.mlmd_producer_step_id
                    ]
                    artifact = ArtifactRequestModel(
                        name=output_name,
                        parent_step_id=new_step.id,
                        producer_step_id=producer_step_id,
                        type=mlmd_artifact.type,
                        uri=mlmd_artifact.uri,
                        materializer=mlmd_artifact.materializer,
                        data_type=mlmd_artifact.data_type,
                        is_cached=mlmd_artifact.is_cached,
                    )
                    new_artifact = self.zen_store.create_artifact(artifact)
                    artifact_mlmd_id_mapping[
                        mlmd_artifact.mlmd_id
                    ] = new_artifact.id
        logger.info(f"Migrated {len(pipeline_runs)} pipeline runs.")
>>>>>>> b391528c

    def list_runs(
        self,
        project_name_or_id: Optional[Union[str, UUID]] = None,
        stack_id: Optional[UUID] = None,
        component_id: Optional[UUID] = None,
        run_name: Optional[str] = None,
        user_name_or_id: Optional[Union[str, UUID]] = None,
        pipeline_id: Optional[UUID] = None,
        unlisted: bool = False,
    ) -> List[PipelineRunResponseModel]:
        """Gets all pipeline runs.

        Args:
            project_name_or_id: If provided, only return runs for this project.
            stack_id: If provided, only return runs for this stack.
            component_id: Optionally filter for runs that used the
                          component
            run_name: Run name if provided
            user_name_or_id: If provided, only return runs for this user.
            pipeline_id: If provided, only return runs for this pipeline.
            unlisted: If True, only return unlisted runs that are not
                associated with any pipeline (filter by `pipeline_id==None`).

        Returns:
            A list of all pipeline runs.
        """
        return self.zen_store.list_runs(
            project_name_or_id=project_name_or_id or self.active_project.id,
            user_name_or_id=user_name_or_id,
            stack_id=stack_id,
            component_id=component_id,
            run_name=run_name,
            pipeline_id=pipeline_id,
            unlisted=unlisted,
        )

    def get_pipeline_run(
        self,
        name_id_or_prefix: Union[str, UUID],
    ) -> PipelineRunResponseModel:
        """Gets a pipeline run by name, ID, or prefix.

        Args:
            name_id_or_prefix: Name, ID, or prefix of the pipeline run.

        Returns:
            The pipeline run.
        """
        return self._get_entity_by_id_or_name_or_prefix(
            response_model=PipelineRunResponseModel,
            get_method=self.zen_store.get_run,
            list_method=self.zen_store.list_runs,
            name_id_or_prefix=name_id_or_prefix,
        )

    # ---- utility prefix matching get functions -----

    # TODO: This prefix matching functionality should be moved to the
    #   corresponding SQL ZenStore list methods

    def _get_component_by_id_or_name_or_prefix(
        self,
        name_id_or_prefix: Union[str, UUID],
        component_type: StackComponentType,
    ) -> "ComponentResponseModel":
        """Fetches a component of given type using the name, id or partial id.

        Args:
            name_id_or_prefix: The id, name or partial id of the component to
                fetch.
            component_type: The type of the component to fetch.

        Returns:
            The component with the given name.

        Raises:
            KeyError: If no stack with the given name exists.
        """
        # First interpret as full UUID
        if isinstance(name_id_or_prefix, UUID):
            return self.zen_store.get_stack_component(name_id_or_prefix)
        else:
            try:
                entity_id = UUID(name_id_or_prefix)
            except ValueError:
                pass
            else:
                return self.zen_store.get_stack_component(entity_id)

        name_id_or_prefix = str(name_id_or_prefix)

        components = self.zen_store.list_stack_components(
            name=name_id_or_prefix,
            type=component_type,
        )

        if len(components) > 1:
            raise KeyError(
                f"Multiple {component_type.value} components have been found "
                f"for name '{name_id_or_prefix}'. The components listed "
                f"above all share this name. Please specify the component by "
                f"full or partial id."
            )
        elif len(components) == 1:
            return components[0]

        logger.debug(
            f"No component with name '{name_id_or_prefix}' "
            f"exists. Trying to resolve as partial_id"
        )

        filtered_comps = [
            component
            for component in components
            if str(component.id).startswith(name_id_or_prefix)
        ]
        if len(filtered_comps) > 1:
            raise KeyError(
                f"The components listed above all share the provided "
                f"prefix '{name_id_or_prefix}' on their ids. Please "
                f"provide more characters to uniquely identify only one "
                f"component."
            )

        elif len(filtered_comps) == 1:
            return filtered_comps[0]

        raise KeyError(
            f"No component of type `{component_type}` with name or id "
            f"prefix '{name_id_or_prefix}' exists."
        )

    def _get_entity_by_id_or_name_or_prefix(
        self,
        response_model: Type[AnyResponseModel],
        get_method: Callable[..., AnyResponseModel],
        list_method: Callable[..., List[AnyResponseModel]],
        name_id_or_prefix: Union[str, UUID],
    ) -> "AnyResponseModel":
        """Fetches an entity using the name, id or partial id.

        Args:
            response_model: The response model to use for the entity.
            get_method: The method to use to fetch the entity by id.
            list_method: The method to use to fetch all entities.
            name_id_or_prefix: The id, name or partial id of the entity to
                fetch.

        Returns:
            The entity with the given name, id or partial id.

        Raises:
            KeyError: If no entity with the given name exists.
        """
        # First interpret as full UUID
        if isinstance(name_id_or_prefix, UUID):
            return get_method(name_id_or_prefix)
        else:
            try:
                entity_id = UUID(name_id_or_prefix)
            except ValueError:
                pass
            else:
                return get_method(entity_id)

        if "project" in response_model.__fields__:
            entities: List[AnyResponseModel] = list_method(
                name=name_id_or_prefix,
                project_name_or_id=self.active_project.id,
            )
        else:
            entities = list_method(
                name=name_id_or_prefix,
            )

        if len(entities) > 1:
            raise KeyError(
                f"Multiple {response_model} have been found "
                f"for name '{name_id_or_prefix}'. The {response_model} listed "
                f"above all share this name. Please specify by "
                f"full or partial id."
            )
        elif len(entities) == 1:
            return entities[0]
        else:
            logger.debug(
                f"No {response_model} with name '{name_id_or_prefix}' "
                f"exists. Trying to resolve as partial_id"
            )

            filtered_entities = [
                entity
                for entity in entities
                if str(entity.id).startswith(name_id_or_prefix)
            ]
            if len(filtered_entities) > 1:
                raise KeyError(
                    f"The {response_model} listed above all share the provided "
                    f"prefix '{name_id_or_prefix}' on their ids. Please "
                    f"provide more characters to uniquely identify only one "
                    f"{response_model}."
                )

            elif len(filtered_entities) == 1:
                return filtered_entities[0]
            else:
                raise KeyError(
                    f"No {response_model} with name or id "
                    f"prefix '{name_id_or_prefix}' exists."
                )<|MERGE_RESOLUTION|>--- conflicted
+++ resolved
@@ -49,7 +49,6 @@
 from zenml.io import fileio
 from zenml.logger import get_logger
 from zenml.models import (
-    ArtifactRequestModel,
     ComponentRequestModel,
     ComponentUpdateModel,
     FlavorRequestModel,
@@ -75,6 +74,7 @@
     UserResponseModel,
     UserUpdateModel,
 )
+from zenml.models.artifact_models import ArtifactRequestModel
 from zenml.models.base_models import BaseResponseModel
 from zenml.models.team_models import TeamUpdateModel
 from zenml.utils import io_utils
@@ -2209,33 +2209,20 @@
         # First import all artifacts.
         for artifact_dict in yaml_data["artifacts"]:
             artifact_id = artifact_dict.pop("id")
-            artifact = ArtifactModel.parse_obj(artifact_dict)
-            artifact.updated = datetime.now()
-            self.zen_store.create_artifact(artifact)
-            artifact_id_mapping[str(artifact_id)] = artifact.id
+            artifact = ArtifactRequestModel.parse_obj(artifact_dict)
+            artifact_response = self.zen_store.create_artifact(artifact)
+            artifact_id_mapping[str(artifact_id)] = artifact_response.id
 
         # Then import all pipeline runs.
         for pipeline_run_dict in yaml_data["runs"]:
             steps = pipeline_run_dict.pop("steps")
-<<<<<<< HEAD
-            pipeline_run_dict.pop("id")
-            pipeline_run = PipelineRunModel.parse_obj(pipeline_run_dict)
-            pipeline_run.updated = datetime.now()
-            pipeline_run.user = self.active_user.id
-            pipeline_run.project = self.active_project.id
-            pipeline_run.stack_id = None
-            pipeline_run.pipeline_id = None
-            pipeline_run = self.zen_store.create_run(pipeline_run)
-=======
             pipeline_run_dict["id"] = uuid4()
             pipeline_run_dict["user"] = self.active_user.id
             pipeline_run_dict["project"] = self.active_project.id
             pipeline_run_dict["stack"] = None
             pipeline_run_dict["pipeline"] = None
             pipeline_run = PipelineRunRequestModel.parse_obj(pipeline_run_dict)
-            pipeline_run.mlmd_id = None
             pipeline_run_response = self.zen_store.create_run(pipeline_run)
->>>>>>> b391528c
             for step_dict in steps:
                 step_id = step_dict.pop("id")
                 step = StepRunRequestModel.parse_obj(step_dict)
@@ -2248,189 +2235,9 @@
                     input_name: artifact_id_mapping[str(artifact_id)]
                     for input_name, artifact_id in step.input_artifacts.items()
                 }
-<<<<<<< HEAD
-                step.output_artifacts = {
-                    output_name: artifact_id_mapping[str(artifact_id)]
-                    for output_name, artifact_id in step.output_artifacts.items()
-                }
-                step.updated = datetime.now()
-                step = self.zen_store.create_run_step(step)
-                step_id_mapping[str(step_id)] = step.id
-
-        logger.info(
-            f"Imported {len(yaml_data['runs'])} pipeline runs from "
-            f"{filename}."
-        )
-=======
-                step.mlmd_id = None
-                step.mlmd_parent_step_ids = []
                 step_response = self.zen_store.create_run_step(step)
                 step_id_mapping[str(step_id)] = step_response.id
-                for artifact_dict in artifacts:
-                    artifact_id = artifact_dict.pop("id")
-                    artifact = ArtifactRequestModel.parse_obj(artifact_dict)
-                    artifact.parent_step_id = step_response.id
-                    artifact.producer_step_id = step_id_mapping[
-                        str(artifact.producer_step_id)
-                    ]
-                    artifact.mlmd_id = None
-                    artifact.mlmd_parent_step_id = None
-                    artifact.mlmd_producer_step_id = None
-                    artifact_response = self.zen_store.create_artifact(artifact)
-                    artifact_id_mapping[str(artifact_id)] = artifact_response.id
         logger.info(f"Imported {len(yaml_data)} pipeline runs from {filename}.")
-
-    def migrate_pipeline_runs(
-        self,
-        database: str,
-        database_type: str = "sqlite",
-        mysql_host: Optional[str] = None,
-        mysql_port: int = 3306,
-        mysql_username: Optional[str] = None,
-        mysql_password: Optional[str] = None,
-    ) -> None:
-        """Migrate pipeline runs from a metadata store of ZenML < 0.20.0.
-
-        Args:
-            database: The metadata store database from which to migrate the
-                pipeline runs. Either a path to a SQLite database or a database
-                name for a MySQL database.
-            database_type: The type of the metadata store database
-                ("sqlite" | "mysql"). Defaults to "sqlite".
-            mysql_host: The host of the MySQL database.
-            mysql_port: The port of the MySQL database. Defaults to 3306.
-            mysql_username: The username of the MySQL database.
-            mysql_password: The password of the MySQL database.
-
-        Raises:
-            NotImplementedError: If the database type is not supported.
-            RuntimeError: If no pipeline runs exist.
-            ValueError: If the database type is "mysql" but the MySQL host,
-                username or password are not provided.
-        """
-        from tfx.orchestration import metadata
-
-        from zenml.enums import ExecutionStatus
-        from zenml.zen_stores.metadata_store import MetadataStore
-
-        # Define MLMD connection config based on the database type.
-        if database_type == "sqlite":
-            mlmd_config = metadata.sqlite_metadata_connection_config(database)
-        elif database_type == "mysql":
-            if not mysql_host or not mysql_username or mysql_password is None:
-                raise ValueError(
-                    "Migration from MySQL requires username, password and host "
-                    "to be set."
-                )
-            mlmd_config = metadata.mysql_metadata_connection_config(
-                database=database,
-                host=mysql_host,
-                port=mysql_port,
-                username=mysql_username,
-                password=mysql_password,
-            )
-        else:
-            raise NotImplementedError(
-                "Migrating pipeline runs is only supported for SQLite and "
-                "MySQL."
-            )
-
-        metadata_store = MetadataStore(config=mlmd_config)
-
-        # Dicts to keep tracks of MLMD IDs, which we need to resolve later.
-        step_mlmd_id_mapping: Dict[int, UUID] = {}
-        artifact_mlmd_id_mapping: Dict[int, UUID] = {}
-
-        # Get all pipeline runs from the metadata store.
-        pipeline_runs = metadata_store.get_all_runs()
-        if not pipeline_runs:
-            raise RuntimeError("No pipeline runs found in the metadata store.")
-
-        # For each run, first store the pipeline run, then all steps, then all
-        # output artifacts of each step.
-        # Runs, steps, and artifacts need to be sorted chronologically ensure
-        # that the MLMD IDs of producer steps and parent steps can be resolved.
-        for mlmd_run in sorted(pipeline_runs, key=lambda x: x.mlmd_id):
-            steps = metadata_store.get_pipeline_run_steps(
-                mlmd_run.mlmd_id
-            ).values()
-
-            # Mark all steps that haven't finished yet as failed.
-            step_statuses = []
-            for step in steps:
-                status = metadata_store.get_step_status(step.mlmd_id)
-                if status == ExecutionStatus.RUNNING:
-                    status = ExecutionStatus.FAILED
-                step_statuses.append(status)
-
-            num_steps = len(steps)
-            pipeline_run = PipelineRunRequestModel(
-                id=uuid4(),
-                user=self.active_user.id,  # Old user might not exist.
-                project=self.active_project.id,  # Old project might not exist.
-                name=mlmd_run.name,
-                stack=None,  # Stack might not exist in new DB.
-                pipeline=None,  # Pipeline might not exist in new DB.
-                status=ExecutionStatus.run_status(step_statuses),
-                pipeline_configuration=mlmd_run.pipeline_configuration,
-                num_steps=num_steps,
-                mlmd_id=None,  # Run might not exist in new MLMD.
-            )
-            new_run = self.zen_store.create_run(pipeline_run)
-            for step, step_status in sorted(
-                zip(steps, step_statuses), key=lambda x: x[0].mlmd_id
-            ):
-                parent_step_ids = [
-                    step_mlmd_id_mapping[mlmd_parent_step_id]
-                    for mlmd_parent_step_id in step.mlmd_parent_step_ids
-                ]
-                inputs = metadata_store.get_step_input_artifacts(
-                    step_id=step.mlmd_id,
-                    step_parent_step_ids=step.mlmd_parent_step_ids,
-                )
-                outputs = metadata_store.get_step_output_artifacts(
-                    step_id=step.mlmd_id
-                )
-                input_artifacts = {
-                    input_name: artifact_mlmd_id_mapping[mlmd_artifact.mlmd_id]
-                    for input_name, mlmd_artifact in inputs.items()
-                }
-                step_run = StepRunRequestModel(
-                    name=step.name,
-                    pipeline_run_id=new_run.id,
-                    parent_step_ids=parent_step_ids,
-                    input_artifacts=input_artifacts,
-                    status=step_status,
-                    entrypoint_name=step.entrypoint_name,
-                    parameters=step.parameters,
-                    step_configuration={},
-                    mlmd_parent_step_ids=[],
-                    num_outputs=len(outputs),
-                )
-                new_step = self.zen_store.create_run_step(step_run)
-                step_mlmd_id_mapping[step.mlmd_id] = new_step.id
-                for output_name, mlmd_artifact in sorted(
-                    outputs.items(), key=lambda x: x[1].mlmd_id
-                ):
-                    producer_step_id = step_mlmd_id_mapping[
-                        mlmd_artifact.mlmd_producer_step_id
-                    ]
-                    artifact = ArtifactRequestModel(
-                        name=output_name,
-                        parent_step_id=new_step.id,
-                        producer_step_id=producer_step_id,
-                        type=mlmd_artifact.type,
-                        uri=mlmd_artifact.uri,
-                        materializer=mlmd_artifact.materializer,
-                        data_type=mlmd_artifact.data_type,
-                        is_cached=mlmd_artifact.is_cached,
-                    )
-                    new_artifact = self.zen_store.create_artifact(artifact)
-                    artifact_mlmd_id_mapping[
-                        mlmd_artifact.mlmd_id
-                    ] = new_artifact.id
-        logger.info(f"Migrated {len(pipeline_runs)} pipeline runs.")
->>>>>>> b391528c
 
     def list_runs(
         self,
