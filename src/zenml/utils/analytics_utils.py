#  Copyright (c) ZenML GmbH 2020. All Rights Reserved.
#
#  Licensed under the Apache License, Version 2.0 (the "License");
#  you may not use this file except in compliance with the License.
#  You may obtain a copy of the License at:
#
#       https://www.apache.org/licenses/LICENSE-2.0
#
#  Unless required by applicable law or agreed to in writing, software
#  distributed under the License is distributed on an "AS IS" BASIS,
#  WITHOUT WARRANTIES OR CONDITIONS OF ANY KIND, either express
#  or implied. See the License for the specific language governing
#  permissions and limitations under the License.
"""Analytics code for ZenML."""

from abc import ABC, abstractmethod
from enum import Enum
from types import TracebackType
from typing import Any, Callable, ClassVar, Dict, List, Optional, Type, Union
from uuid import UUID

from pydantic import BaseModel

from zenml import __version__
from zenml.analytics.context import AnalyticsContext as AnalyticsContextV2
from zenml.constants import IS_DEBUG_ENV, SEGMENT_KEY_DEV, SEGMENT_KEY_PROD
from zenml.enums import StoreType
from zenml.environment import Environment, get_environment
from zenml.logger import get_logger

logger = get_logger(__name__)


class AnalyticsEvent(str, Enum):
    """Enum of events to track in segment."""

    # Pipelines
    RUN_PIPELINE = "Pipeline run"
    GET_PIPELINES = "Pipelines fetched"
    GET_PIPELINE = "Pipeline fetched"
    CREATE_PIPELINE = "Pipeline created"
    UPDATE_PIPELINE = "Pipeline updated"
    DELETE_PIPELINE = "Pipeline deleted"
    BUILD_PIPELINE = "Pipeline built"

    # Repo
    INITIALIZE_REPO = "ZenML initialized"
    CONNECT_REPOSITORY = "Repository connected"
    UPDATE_REPOSITORY = "Repository updated"
    DELETE_REPOSITORY = "Repository deleted"

    # Template
    GENERATE_TEMPLATE = "Template generated"

    # Zen store
    INITIALIZED_STORE = "Store initialized"

    # Components
    REGISTERED_STACK_COMPONENT = "Stack component registered"
    UPDATED_STACK_COMPONENT = "Stack component updated"
    COPIED_STACK_COMPONENT = "Stack component copied"
    DELETED_STACK_COMPONENT = "Stack component copied"

    # Stack
    REGISTERED_STACK = "Stack registered"
    REGISTERED_DEFAULT_STACK = "Default stack registered"
    SET_STACK = "Stack set"
    UPDATED_STACK = "Stack updated"
    COPIED_STACK = "Stack copied"
    IMPORT_STACK = "Stack imported"
    EXPORT_STACK = "Stack exported"
    DELETED_STACK = "Stack deleted"

    # Model Deployment
    MODEL_DEPLOYED = "Model deployed"

    # Analytics opt in and out
    OPT_IN_ANALYTICS = "Analytics opt-in"
    OPT_OUT_ANALYTICS = "Analytics opt-out"
    OPT_IN_OUT_EMAIL = "Response for Email prompt"

    # Examples
    RUN_ZENML_GO = "ZenML go"
    RUN_EXAMPLE = "Example run"
    PULL_EXAMPLE = "Example pull"

    # Integrations
    INSTALL_INTEGRATION = "Integration installed"

    # Users
    CREATED_USER = "User created"
    CREATED_DEFAULT_USER = "Default user created"
    UPDATED_USER = "User updated"
    DELETED_USER = "User deleted"

    # Teams
    CREATED_TEAM = "Team created"
    UPDATED_TEAM = "Team updated"
    DELETED_TEAM = "Team deleted"

    # Workspaces
    CREATED_WORKSPACE = "Workspace created"
    CREATED_DEFAULT_WORKSPACE = "Default workspace created"
    UPDATED_WORKSPACE = "Workspace updated"
    DELETED_WORKSPACE = "Workspace deleted"
    SET_WORKSPACE = "Workspace set"

    # Role
    CREATED_ROLE = "Role created"
    CREATED_DEFAULT_ROLES = "Default roles created"
    UPDATED_ROLE = "Role updated"
    DELETED_ROLE = "Role deleted"

    # Flavor
    CREATED_FLAVOR = "Flavor created"
    UPDATED_FLAVOR = "Flavor updated"
    DELETED_FLAVOR = "Flavor deleted"

    # Secret
    CREATED_SECRET = "Secret created"
    UPDATED_SECRET = "Secret updated"
    DELETED_SECRET = "Secret deleted"

    # Test event
    EVENT_TEST = "Test event"

    # Stack recipes
    PULL_STACK_RECIPE = "Stack recipes pulled"
    RUN_STACK_RECIPE = "Stack recipe created"
    DESTROY_STACK_RECIPE = "Stack recipe destroyed"
    GET_STACK_RECIPE_OUTPUTS = "Stack recipe outputs fetched"

    # ZenML server events
    ZENML_SERVER_STARTED = "ZenML server started"
    ZENML_SERVER_STOPPED = "ZenML server stopped"
    ZENML_SERVER_CONNECTED = "ZenML server connected"
    ZENML_SERVER_DEPLOYED = "ZenML server deployed"
    ZENML_SERVER_DESTROYED = "ZenML server destroyed"


class AnalyticsGroup(str, Enum):
    """Enum of event groups to track in segment."""

    ZENML_SERVER_GROUP = "ZenML server group"


def get_segment_key() -> str:
    """Get key for authorizing to Segment backend.

    Returns:
        Segment key as a string.
    """
    if IS_DEBUG_ENV:
        return SEGMENT_KEY_DEV
    else:
        return SEGMENT_KEY_PROD


class AnalyticsContext:
    """Context manager for analytics."""

    def __init__(self) -> None:
        """Context manager for analytics.

        Use this as a context manager to ensure that analytics are initialized
        properly, only tracked when configured to do so and that any errors
        are handled gracefully.
        """
        import analytics

        from zenml.config.global_config import GlobalConfiguration

        try:
            gc = GlobalConfiguration()

            self.analytics_opt_in = gc.analytics_opt_in
            self.user_id = str(gc.user_id)

            # That means user opted out of analytics
            if not gc.analytics_opt_in:
                return

            if analytics.write_key is None:
                analytics.write_key = get_segment_key()

            assert (
                analytics.write_key is not None
            ), "Analytics key not set but trying to make telemetry call."

            # Set this to 1 to avoid backoff loop
            analytics.max_retries = 1
        except Exception as e:
            self.analytics_opt_in = False
            logger.debug(f"Analytics initialization failed: {e}")

    def __enter__(self) -> "AnalyticsContext":
        """Enter context manager.

        Returns:
            Self.
        """
        return self

    def __exit__(
        self,
        exc_type: Optional[Type[BaseException]],
        exc_val: Optional[BaseException],
        exc_tb: Optional[TracebackType],
    ) -> bool:
        """Exit context manager.

        Args:
            exc_type: Exception type.
            exc_val: Exception value.
            exc_tb: Exception traceback.

        Returns:
            True, we should never fail main thread.
        """
        if exc_val is not None:
            logger.debug(f"Sending telemetry data failed: {exc_val}")

        return True

    def identify(self, traits: Optional[Dict[str, Any]] = None) -> bool:
        """Identify the user.

        Args:
            traits: Traits of the user.

        Returns:
            True if tracking information was sent, False otherwise.
        """
        import analytics

        logger.debug(
            f"Attempting to attach metadata to: User: {self.user_id}, "
            f"Metadata: {traits}"
        )

        if not self.analytics_opt_in:
            return False

        analytics.identify(self.user_id, traits)

        logger.debug(f"User data sent: User: {self.user_id},{traits}")

        return True

    def group(
        self,
        group: Union[str, AnalyticsGroup],
        group_id: str,
        traits: Optional[Dict[str, Any]] = None,
    ) -> bool:
        """Group the user.

        Args:
            group: Group to which the user belongs.
            group_id: Group ID.
            traits: Traits of the group.

        Returns:
            True if tracking information was sent, False otherwise.
        """
        import analytics

        if isinstance(group, AnalyticsGroup):
            group = group.value

        if traits is None:
            traits = {}

        traits.update(
            {
                "group_id": group_id,
            }
        )

        logger.debug(
            f"Attempting to attach metadata to: User: {self.user_id}, "
            f"Group: {group}, Group ID: {group_id}, Metadata: {traits}"
        )

        if not self.analytics_opt_in:
            return False
        analytics.group(self.user_id, group_id, traits=traits)

        logger.debug(
            f"Group data sent: User: {self.user_id}, Group: {group}, Group ID: "
            f"{group_id}, Metadata: {traits}"
        )
        return True

    def track(
        self,
        event: Union[str, AnalyticsEvent],
        properties: Optional[Dict[str, Any]] = None,
    ) -> bool:
        """Track an event.

        Args:
            event: Event to track.
            properties: Event properties.

        Returns:
            True if tracking information was sent, False otherwise.
        """
        import analytics

        from zenml.config.global_config import GlobalConfiguration

        if isinstance(event, AnalyticsEvent):
            event = event.value

        if properties is None:
            properties = {}

        logger.debug(
            f"Attempting analytics: User: {self.user_id}, "
            f"Event: {event},"
            f"Metadata: {properties}"
        )

        if not self.analytics_opt_in and event not in {
            AnalyticsEvent.OPT_OUT_ANALYTICS,
            AnalyticsEvent.OPT_IN_ANALYTICS,
        }:
            return False

        # add basics
        properties.update(Environment.get_system_info())
        properties.update(
            {
                "environment": get_environment(),
                "python_version": Environment.python_version(),
                "version": __version__,
            }
        )

        gc = GlobalConfiguration()
        # avoid initializing the store in the analytics, to not create an
        # infinite loop
        if gc._zen_store is not None:
            zen_store = gc.zen_store
            user = zen_store.get_user()

            if "client_id" not in properties:
                properties["client_id"] = self.user_id
            if "user_id" not in properties:
                properties["user_id"] = str(user.id)

            if (
                zen_store.type == StoreType.REST
                and "server_id" not in properties
            ):
                server_info = zen_store.get_store_info()
                properties.update(
                    {
                        "user_id": str(user.id),
                        "server_id": str(server_info.id),
                        "server_deployment": str(server_info.deployment_type),
                        "database_type": str(server_info.database_type),
                        "secrets_store_type": str(
                            server_info.secrets_store_type
                        ),
                    }
                )

        for k, v in properties.items():
            if isinstance(v, UUID):
                properties[k] = str(v)

        analytics.track(self.user_id, event, properties)

        logger.debug(
            f"Analytics sent: User: {self.user_id}, Event: {event}, Metadata: "
            f"{properties}"
        )

        return True


def identify_user(
    user_metadata: Optional[Dict[str, Any]] = None,
    v1: Optional[bool] = True,
    v2: Optional[bool] = False,
) -> bool:
    """Attach metadata to user directly.

    Args:
        user_metadata: Dict of metadata to attach to the user.
        v1: Flag to determine whether analytics v1 is included.
        v2: Flag to determine whether analytics v2 is included.

    Returns:
        True if event is sent successfully, False is not.
    """
    success = True

    if user_metadata is None:
        return False
<<<<<<< HEAD

    if v1:
        with AnalyticsContext() as analytics:
            success = success and analytics.identify(traits=user_metadata)

    if v2:
        with AnalyticsContextV2() as analytics:
            success = success and analytics.identify(traits=user_metadata)

=======

    if v1:
        with AnalyticsContext() as analytics:
            success_v1 = analytics.identify(traits=user_metadata)
            success = success and success_v1

    if v2:
        with AnalyticsContextV2() as analytics:
            success_v2 = analytics.identify(traits=user_metadata)
            success = success and success_v2

>>>>>>> 432fba5b
    return success


def identify_group(
    group: Union[str, AnalyticsGroup],
    group_id: UUID,
    group_metadata: Optional[Dict[str, Any]] = None,
    v1: Optional[bool] = True,
    v2: Optional[bool] = False,
) -> bool:
    """Attach metadata to a segment group.

    Args:
        group: Group to track.
        group_id: ID of the group.
        group_metadata: Metadata to attach to the group.
        v1: Flag to determine whether analytics v1 is included.
        v2: Flag to determine whether analytics v2 is included.

    Returns:
        True if event is sent successfully, False is not.
    """
    success = True
<<<<<<< HEAD

    if v1:
        with AnalyticsContext() as analytics:
            success = success and analytics.group(
                group=group, group_id=str(group_id), traits=group_metadata
            )

    if v2:
        with AnalyticsContextV2() as analytics:
            success = success and analytics.group(
                group_id=group_id, traits=group_metadata
            )

=======

    if v1:
        with AnalyticsContext() as analytics:
            success_v1 = analytics.group(
                group=group, group_id=str(group_id), traits=group_metadata
            )
            success = success and success_v1

    if v2:
        with AnalyticsContextV2() as analytics:
            success_v2 = analytics.group(
                group_id=group_id, traits=group_metadata
            )
            success = success and success_v2

>>>>>>> 432fba5b
    return success


def track_event(
    event: AnalyticsEvent,
    metadata: Optional[Dict[str, Any]] = None,
    v1: Optional[bool] = True,
    v2: Optional[bool] = False,
) -> bool:
    """Track segment event if user opted-in.

    Args:
        event: Name of event to track in segment.
        metadata: Dict of metadata to track.
        v1: Flag to determine whether analytics v1 is included.
        v2: Flag to determine whether analytics v2 is included.

    Returns:
        True if event is sent successfully, False is not.
    """
    success = True

    if metadata is None:
        metadata = {}

    metadata.setdefault("event_success", True)

    if v1:
        with AnalyticsContext() as analytics:
<<<<<<< HEAD
            success = success and analytics.track(
                event=event, properties=metadata
            )

    if v2:
        with AnalyticsContextV2() as analytics:
            success = success and analytics.track(
                event=event, properties=metadata
            )
=======
            success_v1 = analytics.track(event=event, properties=metadata)
            success = success and success_v1

    if v2:
        with AnalyticsContextV2() as analytics:
            success_v2 = analytics.track(event=event, properties=metadata)
            success = success and success_v2
>>>>>>> 432fba5b

    return success


def parametrized(
    dec: Callable[..., Callable[..., Any]]
) -> Callable[..., Callable[[Callable[..., Any]], Callable[..., Any]]]:
    """A meta-decorator, that is, a decorator for decorators.

    As a decorator is a function, it actually works as a regular decorator
    with arguments.

    Args:
        dec: Decorator to be applied to the function.

    Returns:
        Decorator that applies the given decorator to the function.
    """

    def layer(
        *args: Any, **kwargs: Any
    ) -> Callable[[Callable[..., Any]], Callable[..., Any]]:
        """Internal layer.

        Args:
            *args: Arguments to be passed to the decorator.
            **kwargs: Keyword arguments to be passed to the decorator.

        Returns:
            Decorator that applies the given decorator to the function.
        """

        def repl(f: Callable[..., Any]) -> Callable[..., Any]:
            """Internal REPL.

            Args:
                f: Function to be decorated.

            Returns:
                Decorated function.
            """
            return dec(f, *args, **kwargs)

        return repl

    return layer


class AnalyticsTrackerMixin(ABC):
    """Abstract base class for analytics trackers.

    Use this as a mixin for classes that have methods decorated with
    `@track` to add global control over how analytics are tracked. The decorator
    will detect that the class has this mixin and will call the class
    `track_event` method.
    """

    @abstractmethod
    def track_event(
        self,
        event: AnalyticsEvent,
        metadata: Optional[Dict[str, Any]],
    ) -> None:
        """Track an event.

        Args:
            event: Event to track.
            metadata: Metadata to track.
        """


class AnalyticsTrackedModelMixin(BaseModel):
    """Mixin for models that are tracked through analytics events.

    Classes that have information tracked in analytics events can inherit
    from this mixin and implement the abstract methods. The `@track` decorator
    will detect function arguments and return values that inherit from this
    class and will include the `ANALYTICS_FIELDS` attributes as
    tracking metadata.
    """

    ANALYTICS_FIELDS: ClassVar[List[str]] = []

    def get_analytics_metadata(self) -> Dict[str, Any]:
        """Get the analytics metadata for the model.

        Returns:
            Dict of analytics metadata.
        """
        metadata = {}
        for field_name in self.ANALYTICS_FIELDS:
            metadata[field_name] = getattr(self, field_name, None)
        return metadata


@parametrized
def track(
    func: Callable[..., Any],
    event: AnalyticsEvent,
    v1: Optional[bool] = True,
    v2: Optional[bool] = False,
) -> Callable[..., Any]:
    """Decorator to track event.

    If the decorated function takes in a `AnalyticsTrackedModelMixin` object as
    an argument or returns one, it will be called to track the event. The return
    value takes precedence over the argument when determining which object is
    called to track the event.

    If the decorated function is a method of a class that inherits from
    `AnalyticsTrackerMixin`, the parent object will be used to intermediate
    tracking analytics.

    Args:
        func: Function that is decorated.
        event: Event string to stamp with.
        v1: Flag to determine whether analytics v1 is included.
        v2: Flag to determine whether analytics v2 is included.

    Returns:
        Decorated function.
    """

    def inner_func(*args: Any, **kwargs: Any) -> Any:
        """Inner decorator function.

        Args:
            *args: Arguments to be passed to the function.
            **kwargs: Keyword arguments to be passed to the function.

        Returns:
            Result of the function.
        """
        with event_handler(event=event, v1=v1, v2=v2) as handler:
            try:
                if len(args) and isinstance(args[0], AnalyticsTrackerMixin):
                    handler.tracker = args[0]

                for obj in list(args) + list(kwargs.values()):
                    if isinstance(obj, AnalyticsTrackedModelMixin):
                        handler.metadata = obj.get_analytics_metadata()
                        break
            except Exception as e:
                logger.debug(f"Analytics tracking failure for {func}: {e}")

            result = func(*args, **kwargs)

            try:
                if isinstance(result, AnalyticsTrackedModelMixin):
                    handler.metadata = result.get_analytics_metadata()
            except Exception as e:
                logger.debug(f"Analytics tracking failure for {func}: {e}")

            return result

    inner_func.__doc__ = func.__doc__
    return inner_func


class event_handler(object):
    """Context handler to enable tracking the success status of an event."""

    def __init__(
        self,
        event: AnalyticsEvent,
        metadata: Optional[Dict[str, Any]] = None,
        v1: Optional[bool] = True,
        v2: Optional[bool] = False,
    ):
        """Initialization of the context manager.

        Args:
            event: The type of the analytics event
            metadata: The metadata of the event.
<<<<<<< HEAD
        v1: Flag to determine whether analytics v1 is included.
        v2: Flag to determine whether analytics v2 is included.
=======
            v1: Flag to determine whether analytics v1 is included.
            v2: Flag to determine whether analytics v2 is included.
>>>>>>> 432fba5b
        """
        self.event: AnalyticsEvent = event
        self.metadata: Dict[str, Any] = metadata or {}
        self.tracker: Optional[AnalyticsTrackerMixin] = None
<<<<<<< HEAD
        self.v1: bool = v1
        self.v2: bool = v2
=======
        self.v1: Optional[bool] = v1
        self.v2: Optional[bool] = v2
>>>>>>> 432fba5b

    def __enter__(self) -> "event_handler":
        """Enter function of the event handler.

        Returns:
            the handler instance.
        """
        return self

    def __exit__(
        self,
        type_: Optional[Any],
        value: Optional[Any],
        traceback: Optional[Any],
    ) -> Any:
        """Exit function of the event handler.

        Checks whether there was a traceback and updates the metadata
        accordingly. Following the check, it calls the function to track the
        event.

        Args:
            type_: The class of the exception
            value: The instance of the exception
            traceback: The traceback of the exception

        """
        if traceback is not None:
            self.metadata.update({"event_success": False})
        else:
            self.metadata.update({"event_success": True})

        if type_ is not None:
            self.metadata.update({"event_error_type": type_.__name__})

        if self.v1:
            if self.tracker:
                self.tracker.track_event(self.event, self.metadata)
            else:
                track_event(self.event, self.metadata, v1=True, v2=False)

        if self.v2:
            track_event(self.event, self.metadata, v1=False, v2=True)<|MERGE_RESOLUTION|>--- conflicted
+++ resolved
@@ -400,17 +400,6 @@
 
     if user_metadata is None:
         return False
-<<<<<<< HEAD
-
-    if v1:
-        with AnalyticsContext() as analytics:
-            success = success and analytics.identify(traits=user_metadata)
-
-    if v2:
-        with AnalyticsContextV2() as analytics:
-            success = success and analytics.identify(traits=user_metadata)
-
-=======
 
     if v1:
         with AnalyticsContext() as analytics:
@@ -422,7 +411,6 @@
             success_v2 = analytics.identify(traits=user_metadata)
             success = success and success_v2
 
->>>>>>> 432fba5b
     return success
 
 
@@ -446,21 +434,6 @@
         True if event is sent successfully, False is not.
     """
     success = True
-<<<<<<< HEAD
-
-    if v1:
-        with AnalyticsContext() as analytics:
-            success = success and analytics.group(
-                group=group, group_id=str(group_id), traits=group_metadata
-            )
-
-    if v2:
-        with AnalyticsContextV2() as analytics:
-            success = success and analytics.group(
-                group_id=group_id, traits=group_metadata
-            )
-
-=======
 
     if v1:
         with AnalyticsContext() as analytics:
@@ -476,7 +449,6 @@
             )
             success = success and success_v2
 
->>>>>>> 432fba5b
     return success
 
 
@@ -506,17 +478,6 @@
 
     if v1:
         with AnalyticsContext() as analytics:
-<<<<<<< HEAD
-            success = success and analytics.track(
-                event=event, properties=metadata
-            )
-
-    if v2:
-        with AnalyticsContextV2() as analytics:
-            success = success and analytics.track(
-                event=event, properties=metadata
-            )
-=======
             success_v1 = analytics.track(event=event, properties=metadata)
             success = success and success_v1
 
@@ -524,7 +485,6 @@
         with AnalyticsContextV2() as analytics:
             success_v2 = analytics.track(event=event, properties=metadata)
             success = success and success_v2
->>>>>>> 432fba5b
 
     return success
 
@@ -699,24 +659,14 @@
         Args:
             event: The type of the analytics event
             metadata: The metadata of the event.
-<<<<<<< HEAD
-        v1: Flag to determine whether analytics v1 is included.
-        v2: Flag to determine whether analytics v2 is included.
-=======
             v1: Flag to determine whether analytics v1 is included.
             v2: Flag to determine whether analytics v2 is included.
->>>>>>> 432fba5b
         """
         self.event: AnalyticsEvent = event
         self.metadata: Dict[str, Any] = metadata or {}
         self.tracker: Optional[AnalyticsTrackerMixin] = None
-<<<<<<< HEAD
-        self.v1: bool = v1
-        self.v2: bool = v2
-=======
         self.v1: Optional[bool] = v1
         self.v2: Optional[bool] = v2
->>>>>>> 432fba5b
 
     def __enter__(self) -> "event_handler":
         """Enter function of the event handler.
